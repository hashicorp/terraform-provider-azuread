--- conflicted
+++ resolved
@@ -32,13 +32,9 @@
 * `object_ids` - (Optional) The object IDs of the users.
 * `user_principal_names` - (Optional) The user principal names (UPNs) of the users.
 
-<<<<<<< HEAD
-~> **NOTE:** One of `user_principal_names`, `object_ids`, `mail_nicknames`, `show_all_users` must be specified. These _may_ be specified as an empty list, in which case no results will be returned.
+One of `user_principal_names`, `object_ids`, `mail_nicknames`, `show_all_users` must be specified. These _may_ be specified as an empty list, in which case no results will be returned.
 
-~> **NOTE:** `show_all_users`is a boolean value and not a list. If `show_all_users`and `ignore_missing`are both set to true then an error will be thrown.
-=======
-~> One of `user_principal_names`, `object_ids` or `mail_nicknames` must be specified. These _may_ be specified as an empty list, in which case no results will be returned.
->>>>>>> df680ac6
+`show_all_users`is a boolean value and not a list. If `show_all_users`and `ignore_missing`are both set to true then an error will be thrown.
 
 ## Attributes Reference
 
