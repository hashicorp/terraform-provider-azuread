--- conflicted
+++ resolved
@@ -247,12 +247,7 @@
 func (r GroupResource) Exists(ctx context.Context, clients *clients.Client, state *terraform.InstanceState) (*bool, error) {
 	var id *string
 
-<<<<<<< HEAD
-	switch clients.EnableMsGraphBeta {
-	case true:
-=======
 	if clients.EnableMsGraphBeta {
->>>>>>> d0c2030d
 		group, status, err := clients.Groups.MsClient.Get(ctx, state.ID)
 		if err != nil {
 			if status == http.StatusNotFound {
@@ -261,12 +256,7 @@
 			return nil, fmt.Errorf("failed to retrieve Group with object ID %q: %+v", state.ID, err)
 		}
 		id = group.ID
-<<<<<<< HEAD
-
-	case false:
-=======
 	} else {
->>>>>>> d0c2030d
 		resp, err := clients.Groups.AadClient.Get(ctx, state.ID)
 		if err != nil {
 			if utils.ResponseWasNotFound(resp.Response) {
