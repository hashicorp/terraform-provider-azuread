--- conflicted
+++ resolved
@@ -44,33 +44,21 @@
 }
 
 func groupMemberResourceCreate(ctx context.Context, d *schema.ResourceData, meta interface{}) diag.Diagnostics {
-<<<<<<< HEAD
-	if useMsGraph := meta.(*clients.Client).EnableMsGraphBeta; useMsGraph {
-=======
 	if meta.(*clients.Client).EnableMsGraphBeta {
->>>>>>> d0c2030d
 		return groupMemberResourceCreateMsGraph(ctx, d, meta)
 	}
 	return groupMemberResourceCreateAadGraph(ctx, d, meta)
 }
 
 func groupMemberResourceRead(ctx context.Context, d *schema.ResourceData, meta interface{}) diag.Diagnostics {
-<<<<<<< HEAD
-	if useMsGraph := meta.(*clients.Client).EnableMsGraphBeta; useMsGraph {
-=======
 	if meta.(*clients.Client).EnableMsGraphBeta {
->>>>>>> d0c2030d
 		return groupMemberResourceReadMsGraph(ctx, d, meta)
 	}
 	return groupMemberResourceReadAadGraph(ctx, d, meta)
 }
 
 func groupMemberResourceDelete(ctx context.Context, d *schema.ResourceData, meta interface{}) diag.Diagnostics {
-<<<<<<< HEAD
-	if useMsGraph := meta.(*clients.Client).EnableMsGraphBeta; useMsGraph {
-=======
 	if meta.(*clients.Client).EnableMsGraphBeta {
->>>>>>> d0c2030d
 		return groupMemberResourceDeleteMsGraph(ctx, d, meta)
 	}
 	return groupMemberResourceDeleteAadGraph(ctx, d, meta)
