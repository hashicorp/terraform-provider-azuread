--- conflicted
+++ resolved
@@ -126,11 +126,7 @@
 }
 
 func usersDataSourceRead(ctx context.Context, d *schema.ResourceData, meta interface{}) diag.Diagnostics {
-<<<<<<< HEAD
-	if useMsGraph := meta.(*clients.Client).EnableMsGraphBeta; useMsGraph {
-=======
 	if meta.(*clients.Client).EnableMsGraphBeta {
->>>>>>> d0c2030d
 		return usersDataSourceReadMsGraph(ctx, d, meta)
 	}
 	return usersDataSourceReadAadGraph(ctx, d, meta)
