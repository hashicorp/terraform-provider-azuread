package applications

import (
	"context"

	"github.com/hashicorp/terraform-plugin-sdk/v2/diag"
	"github.com/hashicorp/terraform-plugin-sdk/v2/helper/schema"

	"github.com/hashicorp/terraform-provider-azuread/internal/clients"
	"github.com/hashicorp/terraform-provider-azuread/internal/validate"
)

func applicationDataSource() *schema.Resource {
	return &schema.Resource{
		ReadContext: applicationDataSourceRead,

		Schema: map[string]*schema.Schema{
			"object_id": {
				Type:             schema.TypeString,
				Optional:         true,
				Computed:         true,
				ExactlyOneOf:     []string{"application_id", "display_name", "name", "object_id"},
				ValidateDiagFunc: validate.UUID,
			},

			"application_id": {
				Type:             schema.TypeString,
				Optional:         true,
				Computed:         true,
				ExactlyOneOf:     []string{"application_id", "display_name", "name", "object_id"},
				ValidateDiagFunc: validate.UUID,
			},

			"display_name": {
				Type:             schema.TypeString,
				Optional:         true,
				Computed:         true,
				ExactlyOneOf:     []string{"application_id", "display_name", "name", "object_id"},
				ValidateDiagFunc: validate.NoEmptyStrings,
			},

			// TODO: remove in v2.0
			"name": {
				Type:             schema.TypeString,
				Optional:         true,
				Computed:         true,
				Deprecated:       "This property has been renamed to `display_name` and will be removed in version 2.0 of the AzureAD provider",
				ExactlyOneOf:     []string{"application_id", "display_name", "name", "object_id"},
				ValidateDiagFunc: validate.NoEmptyStrings,
			},

			// TODO: v2.0 consider another computed typemap attribute `app_role_ids` for easier consumption
			"app_roles": {
				Type:     schema.TypeList,
				Computed: true,
				Elem: &schema.Resource{
					Schema: map[string]*schema.Schema{
						"id": {
							Type:     schema.TypeString,
							Computed: true,
						},

						"allowed_member_types": {
							Type:     schema.TypeSet,
							Computed: true,
							Elem: &schema.Schema{
								Type: schema.TypeString,
							},
						},

						"description": {
							Type:     schema.TypeString,
							Computed: true,
						},

						"display_name": {
							Type:     schema.TypeString,
							Computed: true,
						},

<<<<<<< HEAD
						// TODO: v2.0 rename to `enabled`
						"is_enabled": {
							Type:       schema.TypeBool,
							Computed:   true,
							Deprecated: "[NOTE] This attribute will be renamed to `enabled` in version 2.0 of the AzureAD provider",
=======
						"enabled": {
							Type:     schema.TypeBool,
							Computed: true,
>>>>>>> d0c2030d
						},

						// TODO: v2.0 remove this
						"is_enabled": {
							Type:       schema.TypeBool,
							Computed:   true,
							Deprecated: "[NOTE] This attribute will be renamed to `enabled` in version 2.0 of the AzureAD provider",
						},

						"value": {
							Type:     schema.TypeString,
							Computed: true,
						},
					},
				},
			},

			// TODO: v2.0 move this to `sign_in_audience` property and support other values
			"available_to_other_tenants": {
				Type:       schema.TypeBool,
				Computed:   true,
				Deprecated: "[NOTE] This attribute will be replaced by a new property `sign_in_audience` in version 2.0 of the AzureAD provider",
			},

			"group_membership_claims": {
				Type:     schema.TypeString,
				Computed: true,
			},

			// TODO: v2.0 put this in a `web` block and remove Computed
			"homepage": {
				Type:       schema.TypeString,
				Computed:   true,
				Deprecated: "[NOTE] This attribute will be moved into the `web` block in version 2.0 of the AzureAD provider",
			},

			"identifier_uris": {
				Type:     schema.TypeList,
				Computed: true,
				Elem: &schema.Schema{
					Type: schema.TypeString,
				},
			},

			// TODO: v2.0 put this in a `web` block
			"logout_url": {
				Type:       schema.TypeString,
				Computed:   true,
				Deprecated: "[NOTE] This attribute will be moved into the `web` block in version 2.0 of the AzureAD provider",
			},

			// TODO: v2.0 put this in an `implicit_grant` block and rename to `access_token_issuance_enabled`
			"oauth2_allow_implicit_flow": {
				Type:       schema.TypeBool,
				Computed:   true,
				Deprecated: "[NOTE] This attribute will be moved to the `implicit_grant` block and renamed to `access_token_issuance_enabled` in version 2.0 of the AzureAD provider",
			},

			// TODO: v2.0 put this in an `api` block and maybe rename to `oauth2_permission_scope`
			// TODO: v2.0 also consider another computed typemap attribute `oauth2_permission_scope_ids` for easier consumption
			"oauth2_permissions": {
				Type:     schema.TypeList,
				Optional: true,
				Computed: true,
				Elem: &schema.Resource{
					Schema: map[string]*schema.Schema{
						"admin_consent_description": {
							Type:     schema.TypeString,
							Computed: true,
						},

						"admin_consent_display_name": {
							Type:     schema.TypeString,
							Computed: true,
						},

						"id": {
							Type:     schema.TypeString,
							Computed: true,
						},

<<<<<<< HEAD
						// TODO: v2.0 rename to `enabled`
						"is_enabled": {
							Type:       schema.TypeBool,
							Computed:   true,
							Deprecated: "[NOTE] This attribute will be renamed to `enabled` in version 2.0 of the AzureAD provider",
=======
						"enabled": {
							Type:     schema.TypeBool,
							Computed: true,
>>>>>>> d0c2030d
						},

						// TODO: v2.0 remove this
						"is_enabled": {
							Type:       schema.TypeBool,
							Computed:   true,
							Deprecated: "[NOTE] This attribute will be renamed to `enabled` in version 2.0 of the AzureAD provider",
						},

						"type": {
							Type:     schema.TypeString,
							Computed: true,
						},

						"user_consent_description": {
							Type:     schema.TypeString,
							Computed: true,
						},

						"user_consent_display_name": {
							Type:     schema.TypeString,
							Computed: true,
						},

						"value": {
							Type:     schema.TypeString,
							Computed: true,
						},
					},
				},
			},

			"optional_claims": {
				Type:     schema.TypeList,
				Optional: true,
				MaxItems: 1,
				Elem: &schema.Resource{
					Schema: map[string]*schema.Schema{
						"access_token": schemaOptionalClaims(),
						"id_token":     schemaOptionalClaims(),
						// TODO: enable when https://github.com/Azure/azure-sdk-for-go/issues/9714 resolved
						//"saml_token": schemaOptionalClaims(),
					},
				},
			},

			"owners": {
				Type:     schema.TypeList,
				Computed: true,
				Elem: &schema.Schema{
					Type: schema.TypeString,
				},
			},

			// TODO: v2.0 replace with `web.redirect_uris` block
			"reply_urls": {
				Type:       schema.TypeList,
				Computed:   true,
				Deprecated: "[NOTE] This attribute will be replaced by a new attribute `redirect_uris` in the `web` block in version 2.0 of the AzureAD provider",
				Elem: &schema.Schema{
					Type: schema.TypeString,
				},
			},

			"required_resource_access": {
				Type:     schema.TypeList,
				Computed: true,
				Elem: &schema.Resource{
					Schema: map[string]*schema.Schema{
						"resource_app_id": {
							Type:     schema.TypeString,
							Computed: true,
						},

						"resource_access": {
							Type:     schema.TypeList,
							Computed: true,
							Elem: &schema.Resource{
								Schema: map[string]*schema.Schema{
									"id": {
										Type:     schema.TypeString,
										Computed: true,
									},

									"type": {
										Type:     schema.TypeString,
										Computed: true,
									},
								},
							},
						},
					},
				},
			},

<<<<<<< HEAD
			// TODO: v2.0 drop this, there's no such distinction any more
			"type": {
				Type:       schema.TypeString,
				Computed:   true,
				Deprecated: "[NOTE] This legacy property is deprecated and will be removed in version 2.0 of the AzureAD provider",
=======
			"sign_in_audience": {
				Type:     schema.TypeString,
				Computed: true,
>>>>>>> d0c2030d
			},

			// TODO: v2.0 drop this, there's no such distinction any more
			"type": {
				Type:       schema.TypeString,
				Computed:   true,
				Deprecated: "[NOTE] This legacy property is deprecated and will be removed in version 2.0 of the AzureAD provider",
			},
		},
	}
}

func applicationDataSourceRead(ctx context.Context, d *schema.ResourceData, meta interface{}) diag.Diagnostics {
<<<<<<< HEAD
	if useMsGraph := meta.(*clients.Client).EnableMsGraphBeta; useMsGraph {
=======
	if meta.(*clients.Client).EnableMsGraphBeta {
>>>>>>> d0c2030d
		return applicationDataSourceReadMsGraph(ctx, d, meta)
	}
	return applicationDataSourceReadAadGraph(ctx, d, meta)
}<|MERGE_RESOLUTION|>--- conflicted
+++ resolved
@@ -78,17 +78,9 @@
 							Computed: true,
 						},
 
-<<<<<<< HEAD
-						// TODO: v2.0 rename to `enabled`
-						"is_enabled": {
-							Type:       schema.TypeBool,
-							Computed:   true,
-							Deprecated: "[NOTE] This attribute will be renamed to `enabled` in version 2.0 of the AzureAD provider",
-=======
 						"enabled": {
 							Type:     schema.TypeBool,
 							Computed: true,
->>>>>>> d0c2030d
 						},
 
 						// TODO: v2.0 remove this
@@ -170,17 +162,9 @@
 							Computed: true,
 						},
 
-<<<<<<< HEAD
-						// TODO: v2.0 rename to `enabled`
-						"is_enabled": {
-							Type:       schema.TypeBool,
-							Computed:   true,
-							Deprecated: "[NOTE] This attribute will be renamed to `enabled` in version 2.0 of the AzureAD provider",
-=======
 						"enabled": {
 							Type:     schema.TypeBool,
 							Computed: true,
->>>>>>> d0c2030d
 						},
 
 						// TODO: v2.0 remove this
@@ -276,35 +260,23 @@
 				},
 			},
 
-<<<<<<< HEAD
+			"sign_in_audience": {
+				Type:     schema.TypeString,
+				Computed: true,
+			},
+
 			// TODO: v2.0 drop this, there's no such distinction any more
 			"type": {
 				Type:       schema.TypeString,
 				Computed:   true,
 				Deprecated: "[NOTE] This legacy property is deprecated and will be removed in version 2.0 of the AzureAD provider",
-=======
-			"sign_in_audience": {
-				Type:     schema.TypeString,
-				Computed: true,
->>>>>>> d0c2030d
-			},
-
-			// TODO: v2.0 drop this, there's no such distinction any more
-			"type": {
-				Type:       schema.TypeString,
-				Computed:   true,
-				Deprecated: "[NOTE] This legacy property is deprecated and will be removed in version 2.0 of the AzureAD provider",
 			},
 		},
 	}
 }
 
 func applicationDataSourceRead(ctx context.Context, d *schema.ResourceData, meta interface{}) diag.Diagnostics {
-<<<<<<< HEAD
-	if useMsGraph := meta.(*clients.Client).EnableMsGraphBeta; useMsGraph {
-=======
 	if meta.(*clients.Client).EnableMsGraphBeta {
->>>>>>> d0c2030d
 		return applicationDataSourceReadMsGraph(ctx, d, meta)
 	}
 	return applicationDataSourceReadAadGraph(ctx, d, meta)
