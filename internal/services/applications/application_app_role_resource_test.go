package applications_test

import (
	"context"
	"fmt"
	"net/http"
	"testing"

	"github.com/hashicorp/terraform-plugin-sdk/v2/helper/resource"
	"github.com/hashicorp/terraform-plugin-sdk/v2/terraform"

	"github.com/hashicorp/terraform-provider-azuread/internal/acceptance"
	"github.com/hashicorp/terraform-provider-azuread/internal/acceptance/check"
	"github.com/hashicorp/terraform-provider-azuread/internal/clients"
	"github.com/hashicorp/terraform-provider-azuread/internal/helpers/aadgraph"
	"github.com/hashicorp/terraform-provider-azuread/internal/helpers/msgraph"
	"github.com/hashicorp/terraform-provider-azuread/internal/services/applications/parse"
	"github.com/hashicorp/terraform-provider-azuread/internal/utils"
)

type ApplicationAppRoleResource struct{}

func TestAccApplicationAppRole_basic(t *testing.T) {
	data := acceptance.BuildTestData(t, "azuread_application_app_role", "test")
	r := ApplicationAppRoleResource{}

	data.ResourceTest(t, r, []resource.TestStep{
		{
			Config: r.basic(data),
			Check: resource.ComposeTestCheckFunc(
				check.That(data.ResourceName).ExistsInAzure(r),
				check.That(data.ResourceName).Key("role_id").Exists(),
			),
		},
		data.ImportStep(),
	})
}

func TestAccApplicationAppRole_complete(t *testing.T) {
	data := acceptance.BuildTestData(t, "azuread_application_app_role", "test")
	r := ApplicationAppRoleResource{}

	data.ResourceTest(t, r, []resource.TestStep{
		{
			Config: r.complete(data),
			Check: resource.ComposeTestCheckFunc(
				check.That(data.ResourceName).ExistsInAzure(r),
				check.That(data.ResourceName).Key("role_id").Exists(),
			),
		},
		data.ImportStep(),
	})
}

func TestAccApplicationAppRole_update(t *testing.T) {
	data := acceptance.BuildTestData(t, "azuread_application_app_role", "test")
	r := ApplicationAppRoleResource{}

	data.ResourceTest(t, r, []resource.TestStep{
		{
			Config: r.complete(data),
			Check: resource.ComposeTestCheckFunc(
				check.That(data.ResourceName).ExistsInAzure(r),
				check.That(data.ResourceName).Key("role_id").Exists(),
			),
		},
		data.ImportStep(),
		{
			Config: r.update(data),
			Check: resource.ComposeTestCheckFunc(
				check.That(data.ResourceName).ExistsInAzure(r),
				check.That(data.ResourceName).Key("role_id").Exists(),
			),
		},
		data.ImportStep(),
		{
			Config: r.complete(data),
			Check: resource.ComposeTestCheckFunc(
				check.That(data.ResourceName).ExistsInAzure(r),
				check.That(data.ResourceName).Key("role_id").Exists(),
			),
		},
		data.ImportStep(),
	})
}

func TestAccApplicationAppRole_requiresImport(t *testing.T) {
	data := acceptance.BuildTestData(t, "azuread_application_app_role", "test")
	r := ApplicationAppRoleResource{}

	data.ResourceTest(t, r, []resource.TestStep{
		{
			Config: r.basic(data),
			Check: resource.ComposeTestCheckFunc(
				check.That(data.ResourceName).ExistsInAzure(r),
			),
		},
		data.RequiresImportErrorStep(r.requiresImport(data)),
	})
}

func (a ApplicationAppRoleResource) Exists(ctx context.Context, clients *clients.Client, state *terraform.InstanceState) (*bool, error) {
	id, err := parse.AppRoleID(state.ID)
	if err != nil {
		return nil, fmt.Errorf("parsing App Role ID: %v", err)
	}

<<<<<<< HEAD
	switch clients.EnableMsGraphBeta {
	case true:
=======
	if clients.EnableMsGraphBeta {
>>>>>>> d0c2030d
		app, status, err := clients.Applications.MsClient.Get(ctx, id.ObjectId)
		if err != nil {
			if status == http.StatusNotFound {
				return nil, fmt.Errorf("Application with object ID %q does not exist", id.ObjectId)
			}
			return nil, fmt.Errorf("failed to retrieve Application with object ID %q: %+v", id.ObjectId, err)
		}

		role, err := msgraph.AppRoleFindById(app, id.RoleId)
		if err != nil {
			return nil, fmt.Errorf("failed to identity App Role: %s", err)
		} else if role != nil {
			return utils.Bool(true), nil
		}
<<<<<<< HEAD

	case false:
=======
	} else {
>>>>>>> d0c2030d
		resp, err := clients.Applications.AadClient.Get(ctx, id.ObjectId)
		if err != nil {
			if utils.ResponseWasNotFound(resp.Response) {
				return nil, fmt.Errorf("Application with object ID %q does not exist", id.ObjectId)
			}
			return nil, fmt.Errorf("failed to retrieve Application with object ID %q: %+v", id.ObjectId, err)
		}

		role, err := aadgraph.AppRoleFindById(resp, id.RoleId)
		if err != nil {
			return nil, fmt.Errorf("failed to identity App Role: %s", err)
		} else if role != nil {
			return utils.Bool(true), nil
		}
	}

	return nil, fmt.Errorf("App Role %q was not found in Application %q", id.RoleId, id.ObjectId)
}

func (ApplicationAppRoleResource) template(data acceptance.TestData) string {
	return fmt.Sprintf(`
resource "azuread_application" "test" {
  name = "acctestApp-%[1]d"
}
`, data.RandomInteger)
}

func (r ApplicationAppRoleResource) basic(data acceptance.TestData) string {
	return fmt.Sprintf(`
%[1]s

resource "azuread_application_app_role" "test" {
  application_object_id = azuread_application.test.id
  allowed_member_types  = ["User"]
  description           = "Admins can manage roles and perform all task actions"
  display_name          = "Admin"
  is_enabled            = true
}
`, r.template(data))
}

func (r ApplicationAppRoleResource) complete(data acceptance.TestData) string {
	return fmt.Sprintf(`
%[1]s

resource "azuread_application_app_role" "test" {
  application_object_id = azuread_application.test.id
  allowed_member_types  = ["User"]
  description           = "Admins can manage roles and perform all task actions"
  display_name          = "Admin"
  is_enabled            = true
  role_id               = "%[2]s"
  value                 = "administer"
}
`, r.template(data), data.RandomID)
}

func (r ApplicationAppRoleResource) update(data acceptance.TestData) string {
	return fmt.Sprintf(`
%[1]s

resource "azuread_application_app_role" "test" {
  application_object_id = azuread_application.test.id
  allowed_member_types  = ["Application", "User"]
  description           = "Administrators can administrate all the things"
  display_name          = "Administrate"
  is_enabled            = true
  role_id               = "%[2]s"
  value                 = "administrate"
}
`, r.template(data), data.RandomID)
}

func (r ApplicationAppRoleResource) requiresImport(data acceptance.TestData) string {
	return fmt.Sprintf(`
%s

resource "azuread_application_app_role" "import" {
  application_object_id = azuread_application_app_role.test.application_object_id
  allowed_member_types  = azuread_application_app_role.test.allowed_member_types
  description           = azuread_application_app_role.test.description
  display_name          = azuread_application_app_role.test.display_name
  is_enabled            = azuread_application_app_role.test.is_enabled
  role_id               = azuread_application_app_role.test.role_id
}
`, r.basic(data))
}<|MERGE_RESOLUTION|>--- conflicted
+++ resolved
@@ -105,12 +105,7 @@
 		return nil, fmt.Errorf("parsing App Role ID: %v", err)
 	}
 
-<<<<<<< HEAD
-	switch clients.EnableMsGraphBeta {
-	case true:
-=======
 	if clients.EnableMsGraphBeta {
->>>>>>> d0c2030d
 		app, status, err := clients.Applications.MsClient.Get(ctx, id.ObjectId)
 		if err != nil {
 			if status == http.StatusNotFound {
@@ -125,12 +120,7 @@
 		} else if role != nil {
 			return utils.Bool(true), nil
 		}
-<<<<<<< HEAD
-
-	case false:
-=======
 	} else {
->>>>>>> d0c2030d
 		resp, err := clients.Applications.AadClient.Get(ctx, id.ObjectId)
 		if err != nil {
 			if utils.ResponseWasNotFound(resp.Response) {
