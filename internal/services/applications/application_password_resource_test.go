--- conflicted
+++ resolved
@@ -94,13 +94,8 @@
 		return nil, fmt.Errorf("parsing Application Password ID: %v", err)
 	}
 
-<<<<<<< HEAD
-	//switch clients.EnableMsGraphBeta {
-	//case true:
-=======
 	// TODO: v2.0 use MS Graph for passwords after making the `value` attribute read-only
 	//if clients.EnableMsGraphBeta {
->>>>>>> d0c2030d
 	//	app, status, err := clients.Applications.MsClient.Get(ctx, id.ObjectId)
 	//	if err != nil {
 	//		if status == http.StatusNotFound {
@@ -116,12 +111,7 @@
 	//			}
 	//		}
 	//	}
-<<<<<<< HEAD
-	//
-	//case false:
-=======
 	//} else {
->>>>>>> d0c2030d
 	resp, err := clients.Applications.AadClient.Get(ctx, id.ObjectId)
 	if err != nil {
 		if utils.ResponseWasNotFound(resp.Response) {
