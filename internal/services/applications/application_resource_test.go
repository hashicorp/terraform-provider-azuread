package applications_test

import (
	"context"
	"fmt"
	"net/http"
	"regexp"
	"testing"

	"github.com/hashicorp/terraform-plugin-sdk/v2/helper/resource"
	"github.com/hashicorp/terraform-plugin-sdk/v2/terraform"

	"github.com/hashicorp/terraform-provider-azuread/internal/acceptance"
	"github.com/hashicorp/terraform-provider-azuread/internal/acceptance/check"
	"github.com/hashicorp/terraform-provider-azuread/internal/clients"
	"github.com/hashicorp/terraform-provider-azuread/internal/utils"
)

type ApplicationResource struct{}

func TestAccApplication_basic(t *testing.T) {
	data := acceptance.BuildTestData(t, "azuread_application", "test")
	r := ApplicationResource{}

	data.ResourceTest(t, r, []resource.TestStep{
		{
			Config: r.basic(data),
			Check: resource.ComposeTestCheckFunc(
				check.That(data.ResourceName).ExistsInAzure(r),
				check.That(data.ResourceName).Key("application_id").Exists(),
				check.That(data.ResourceName).Key("object_id").Exists(),
				check.That(data.ResourceName).Key("name").HasValue(fmt.Sprintf("acctest-APP-%d", data.RandomInteger)),
				check.That(data.ResourceName).Key("display_name").HasValue(fmt.Sprintf("acctest-APP-%d", data.RandomInteger)),
			),
		},
		data.ImportStep(),
	})
}

func TestAccApplication_basicDeprecated(t *testing.T) {
	data := acceptance.BuildTestData(t, "azuread_application", "test")
	r := ApplicationResource{}

	data.ResourceTest(t, r, []resource.TestStep{
		{
			Config: r.basicDeprecated(data),
			Check: resource.ComposeTestCheckFunc(
				check.That(data.ResourceName).ExistsInAzure(r),
				check.That(data.ResourceName).Key("application_id").Exists(),
				check.That(data.ResourceName).Key("object_id").Exists(),
				check.That(data.ResourceName).Key("name").HasValue(fmt.Sprintf("acctest-APP-%d", data.RandomInteger)),
				check.That(data.ResourceName).Key("display_name").HasValue(fmt.Sprintf("acctest-APP-%d", data.RandomInteger)),
			),
		},
		//data.ImportStep(),
	})
}

func TestAccApplication_complete(t *testing.T) {
	data := acceptance.BuildTestData(t, "azuread_application", "test")
	r := ApplicationResource{}

	data.ResourceTest(t, r, []resource.TestStep{
		{
			Config: r.complete(data),
			Check: resource.ComposeTestCheckFunc(
				check.That(data.ResourceName).ExistsInAzure(r),
				check.That(data.ResourceName).Key("application_id").Exists(),
				check.That(data.ResourceName).Key("object_id").Exists(),
			),
		},
		data.ImportStep(),
	})
}

func TestAccApplication_completeDeprecated(t *testing.T) {
	data := acceptance.BuildTestData(t, "azuread_application", "test")
	r := ApplicationResource{}

	data.ResourceTest(t, r, []resource.TestStep{
		{
			Config: r.completeDeprecated(data),
			Check: resource.ComposeTestCheckFunc(
				check.That(data.ResourceName).ExistsInAzure(r),
				check.That(data.ResourceName).Key("application_id").Exists(),
				check.That(data.ResourceName).Key("object_id").Exists(),
			),
		},
		data.ImportStep(),
	})
}

func TestAccApplication_update(t *testing.T) {
	data := acceptance.BuildTestData(t, "azuread_application", "test")
	r := ApplicationResource{}

	data.ResourceTest(t, r, []resource.TestStep{
		{
			Config: r.basic(data),
			Check: resource.ComposeTestCheckFunc(
				check.That(data.ResourceName).ExistsInAzure(r),
				check.That(data.ResourceName).Key("application_id").Exists(),
				check.That(data.ResourceName).Key("object_id").Exists(),
			),
		},
		data.ImportStep(),
		{
			Config: r.complete(data),
			Check: resource.ComposeTestCheckFunc(
				check.That(data.ResourceName).ExistsInAzure(r),
				check.That(data.ResourceName).Key("application_id").Exists(),
				check.That(data.ResourceName).Key("object_id").Exists(),
			),
		},
		data.ImportStep(),
		{
			Config: r.basicEmpty(data),
			Check: resource.ComposeTestCheckFunc(
				check.That(data.ResourceName).ExistsInAzure(r),
				check.That(data.ResourceName).Key("application_id").Exists(),
				check.That(data.ResourceName).Key("object_id").Exists(),
			),
		},
		data.ImportStep(),
	})
}

func TestAccApplication_publicClientDeprecated(t *testing.T) {
	data := acceptance.BuildTestData(t, "azuread_application", "test")
	r := ApplicationResource{}

	data.ResourceTest(t, r, []resource.TestStep{
		{
			Config: r.publicClientDeprecated(data),
			Check: resource.ComposeTestCheckFunc(
				check.That(data.ResourceName).ExistsInAzure(r),
				check.That(data.ResourceName).Key("application_id").Exists(),
				check.That(data.ResourceName).Key("object_id").Exists(),
			),
		},
		data.ImportStep(),
	})
}

func TestAccApplication_appRoles(t *testing.T) {
	data := acceptance.BuildTestData(t, "azuread_application", "test")
	r := ApplicationResource{}

	data.ResourceTest(t, r, []resource.TestStep{
		{
			Config: r.appRoles(data),
			Check: resource.ComposeTestCheckFunc(
				check.That(data.ResourceName).ExistsInAzure(r),
				check.That(data.ResourceName).Key("app_role.#").HasValue("1"),
			),
		},
		data.ImportStep(),
	})
}

func TestAccApplication_appRolesNoValue(t *testing.T) {
	data := acceptance.BuildTestData(t, "azuread_application", "test")
	r := ApplicationResource{}

	data.ResourceTest(t, r, []resource.TestStep{
		{
			Config: r.appRolesNoValue(data),
			Check: resource.ComposeTestCheckFunc(
				check.That(data.ResourceName).ExistsInAzure(r),
				check.That(data.ResourceName).Key("app_role.#").HasValue("1"),
			),
		},
		data.ImportStep(),
	})
}

func TestAccApplication_appRolesUpdate(t *testing.T) {
	data := acceptance.BuildTestData(t, "azuread_application", "test")
	r := ApplicationResource{}

	data.ResourceTest(t, r, []resource.TestStep{
		{
			Config: r.basic(data),
			Check: resource.ComposeTestCheckFunc(
				check.That(data.ResourceName).ExistsInAzure(r),
				check.That(data.ResourceName).Key("app_role.#").HasValue("0"),
			),
		},
		data.ImportStep(),
		{
			Config: r.appRoles(data),
			Check: resource.ComposeTestCheckFunc(
				check.That(data.ResourceName).ExistsInAzure(r),
				check.That(data.ResourceName).Key("app_role.#").HasValue("1"),
			),
		},
		data.ImportStep(),
		{
			Config: r.appRolesUpdate(data),
			Check: resource.ComposeTestCheckFunc(
				check.That(data.ResourceName).ExistsInAzure(r),
				check.That(data.ResourceName).Key("app_role.#").HasValue("2"),
			),
		},
		data.ImportStep(),
		{
			Config: r.appRolesEmpty(data),
			Check: resource.ComposeTestCheckFunc(
				check.That(data.ResourceName).ExistsInAzure(r),
				check.That(data.ResourceName).Key("app_role.#").HasValue("0"),
			),
		},
		data.ImportStep(),
	})
}

func TestAccApplication_groupMembershipClaimsUpdate(t *testing.T) {
	data := acceptance.BuildTestData(t, "azuread_application", "test")
	r := ApplicationResource{}

	data.ResourceTest(t, r, []resource.TestStep{
		{
			Config: r.basic(data),
			Check: resource.ComposeTestCheckFunc(
				check.That(data.ResourceName).ExistsInAzure(r),
			),
		},
		data.ImportStep(),
		{
			Config: r.withGroupMembershipClaimsDirectoryRole(data),
			Check: resource.ComposeTestCheckFunc(
				check.That(data.ResourceName).ExistsInAzure(r),
				check.That(data.ResourceName).Key("group_membership_claims").HasValue("DirectoryRole"),
			),
		},
		data.ImportStep(),
		{
			Config: r.withGroupMembershipClaimsSecurityGroup(data),
			Check: resource.ComposeTestCheckFunc(
				check.That(data.ResourceName).ExistsInAzure(r),
				check.That(data.ResourceName).Key("group_membership_claims").HasValue("SecurityGroup"),
			),
		},
		data.ImportStep(),
		{
			Config: r.withGroupMembershipClaimsApplicationGroup(data),
			Check: resource.ComposeTestCheckFunc(
				check.That(data.ResourceName).ExistsInAzure(r),
				check.That(data.ResourceName).Key("group_membership_claims").HasValue("ApplicationGroup"),
			),
		},
		data.ImportStep(),
	})
}

func TestAccApplication_nativeDeprecated(t *testing.T) {
	data := acceptance.BuildTestData(t, "azuread_application", "test")
	r := ApplicationResource{}

	data.ResourceTest(t, r, []resource.TestStep{
		{
			Config: r.nativeDeprecated(data),
			Check: resource.ComposeTestCheckFunc(
				check.That(data.ResourceName).ExistsInAzure(r),
				check.That(data.ResourceName).Key("homepage").HasValue(""),
				check.That(data.ResourceName).Key("identifier_uris.#").HasValue("0"),
				check.That(data.ResourceName).Key("type").HasValue("native"),
			),
		},
		data.ImportStep(),
	})
}

func TestAccApplication_nativeDeprecatedReplyUrls(t *testing.T) {
	data := acceptance.BuildTestData(t, "azuread_application", "test")
	r := ApplicationResource{}

	data.ResourceTest(t, r, []resource.TestStep{
		{
			Config: r.nativeDeprecatedReplyUrls(data),
			Check: resource.ComposeTestCheckFunc(
				check.That(data.ResourceName).ExistsInAzure(r),
				check.That(data.ResourceName).Key("homepage").HasValue(""),
			),
		},
		data.ImportStep(),
	})
}

func TestAccApplication_nativeDeprecatedUpdate(t *testing.T) {
	data := acceptance.BuildTestData(t, "azuread_application", "test")
	r := ApplicationResource{}

	data.ResourceTest(t, r, []resource.TestStep{
		{
			Config: r.basic(data),
			Check: resource.ComposeTestCheckFunc(
				check.That(data.ResourceName).ExistsInAzure(r),
				check.That(data.ResourceName).Key("identifier_uris.#").HasValue("0"),
				check.That(data.ResourceName).Key("type").HasValue("webapp/api"),
			),
		},
		data.ImportStep(),
		{
			Config: r.nativeDeprecated(data),
			Check: resource.ComposeTestCheckFunc(
				check.That(data.ResourceName).ExistsInAzure(r),
				check.That(data.ResourceName).Key("identifier_uris.#").HasValue("0"),
				check.That(data.ResourceName).Key("type").HasValue("native"),
			),
		},
		data.ImportStep(),
		{
			Config: r.complete(data),
			Check: resource.ComposeTestCheckFunc(
				check.That(data.ResourceName).ExistsInAzure(r),
				check.That(data.ResourceName).Key("identifier_uris.#").HasValue("1"),
				check.That(data.ResourceName).Key("type").HasValue("webapp/api"),
			),
		},
		data.ImportStep(),
	})
}

func TestAccApplication_nativeDeprecatedAppDoesNotAllowIdentifierUris(t *testing.T) {
	data := acceptance.BuildTestData(t, "azuread_application", "test")
	r := ApplicationResource{}

	data.ResourceTest(t, r, []resource.TestStep{
		{
			Config:      r.nativeDeprecatedAppDoesNotAllowIdentifierUris(data),
			ExpectError: regexp.MustCompile("not required for a native application"),
		},
	})
}

func TestAccApplication_oauth2PermissionsDeprecatedUpdate(t *testing.T) {
	data := acceptance.BuildTestData(t, "azuread_application", "test")
	r := ApplicationResource{}

	data.ResourceTest(t, r, []resource.TestStep{
		{
			Config: r.basic(data),
			Check: resource.ComposeTestCheckFunc(
				check.That(data.ResourceName).ExistsInAzure(r),
				check.That(data.ResourceName).Key("oauth2_permissions.#").HasValue("1"),
			),
		},
		data.ImportStep(),
		{
			Config: r.oauth2PermissionsDeprecated(data),
			Check: resource.ComposeTestCheckFunc(
				check.That(data.ResourceName).ExistsInAzure(r),
				check.That(data.ResourceName).Key("oauth2_permissions.#").HasValue("2"),
			),
		},
		data.ImportStep(),
		{
			Config: r.oauth2PermissionsDeprecatedEmpty(data),
			Check: resource.ComposeTestCheckFunc(
				check.That(data.ResourceName).ExistsInAzure(r),
				check.That(data.ResourceName).Key("oauth2_permissions.#").HasValue("0"),
			),
		},
		data.ImportStep(),
	})
}

func TestAccApplication_preventDuplicateNamesPass(t *testing.T) {
	data := acceptance.BuildTestData(t, "azuread_application", "test")
	r := ApplicationResource{}

	data.ResourceTest(t, r, []resource.TestStep{
		{
			Config: r.preventDuplicateNamesPass(data),
			Check: resource.ComposeTestCheckFunc(
				check.That(data.ResourceName).ExistsInAzure(r),
			),
		},
		data.ImportStep("prevent_duplicate_names"),
	})
}

func TestAccApplication_preventDuplicateNamesFail(t *testing.T) {
	data := acceptance.BuildTestData(t, "azuread_application", "test")
	r := ApplicationResource{}

	data.ResourceTest(t, r, []resource.TestStep{
		data.RequiresImportErrorStep(r.preventDuplicateNamesFail(data)),
	})
}

func TestAccApplication_preventDuplicateNamesPassDeprecated(t *testing.T) {
	data := acceptance.BuildTestData(t, "azuread_application", "test")
	r := ApplicationResource{}

	data.ResourceTest(t, r, []resource.TestStep{
		{
			Config: r.preventDuplicateNamesPassDeprecated(data),
			Check: resource.ComposeTestCheckFunc(
				check.That(data.ResourceName).ExistsInAzure(r),
			),
		},
		data.ImportStep("prevent_duplicate_names"),
	})
}

func TestAccApplication_preventDuplicateNamesFailDeprecated(t *testing.T) {
	data := acceptance.BuildTestData(t, "azuread_application", "test")
	r := ApplicationResource{}

	data.ResourceTest(t, r, []resource.TestStep{
		data.RequiresImportErrorStep(r.preventDuplicateNamesFailDeprecated(data)),
	})
}

func TestAccApplication_duplicateAppRolesOauth2PermissionsValues(t *testing.T) {
	data := acceptance.BuildTestData(t, "azuread_application", "test")
	r := ApplicationResource{}

	data.ResourceTest(t, r, []resource.TestStep{
		{
			Config:      r.duplicateAppRolesOauth2PermissionsValues(data),
			ExpectError: regexp.MustCompile("validation failed: duplicate value found:"),
		},
	})
}

func TestAccApplication_ownersUpdate(t *testing.T) {
	data := acceptance.BuildTestData(t, "azuread_application", "test")
	r := ApplicationResource{}

	data.ResourceTest(t, r, []resource.TestStep{
		{
			Config: r.basic(data),
			Check: resource.ComposeTestCheckFunc(
				check.That(data.ResourceName).ExistsInAzure(r),
				check.That(data.ResourceName).Key("owners.#").HasValue("1"),
			),
		},
		data.ImportStep(),
		{
			Config: r.removeOwners(data),
			Check: resource.ComposeTestCheckFunc(
				check.That(data.ResourceName).ExistsInAzure(r),
				check.That(data.ResourceName).Key("owners.#").HasValue("0"),
			),
		},
		data.ImportStep(),
		{
			Config: r.singleOwner(data),
			Check: resource.ComposeTestCheckFunc(
				check.That(data.ResourceName).ExistsInAzure(r),
				check.That(data.ResourceName).Key("owners.#").HasValue("1"),
			),
		},
		data.ImportStep(),
		{
			Config: r.threeOwners(data),
			Check: resource.ComposeTestCheckFunc(
				check.That(data.ResourceName).ExistsInAzure(r),
				check.That(data.ResourceName).Key("owners.#").HasValue("3"),
			),
		},
		data.ImportStep(),
		{
			Config: r.removeOwners(data),
			Check: resource.ComposeTestCheckFunc(
				check.That(data.ResourceName).ExistsInAzure(r),
				check.That(data.ResourceName).Key("owners.#").HasValue("0"),
			),
		},
		data.ImportStep(),
	})
}

func (r ApplicationResource) Exists(ctx context.Context, clients *clients.Client, state *terraform.InstanceState) (*bool, error) {
	var id *string

<<<<<<< HEAD
	switch clients.EnableMsGraphBeta {
	case true:
=======
	if clients.EnableMsGraphBeta {
>>>>>>> d0c2030d
		app, status, err := clients.Applications.MsClient.Get(ctx, state.ID)
		if err != nil {
			if status == http.StatusNotFound {
				return nil, fmt.Errorf("Application with object ID %q does not exist", state.ID)
			}
			return nil, fmt.Errorf("failed to retrieve Application with object ID %q: %+v", state.ID, err)
		}
		id = app.ID
<<<<<<< HEAD

	case false:
=======
	} else {
>>>>>>> d0c2030d
		resp, err := clients.Applications.AadClient.Get(ctx, state.ID)

		if err != nil {
			if utils.ResponseWasNotFound(resp.Response) {
				return nil, fmt.Errorf("Application with object ID %q does not exist", state.ID)
			}
			return nil, fmt.Errorf("failed to retrieve Application with object ID %q: %+v", state.ID, err)
		}
		id = resp.ObjectID
	}

	return utils.Bool(id != nil && *id == state.ID), nil
}

func (ApplicationResource) basic(data acceptance.TestData) string {
	return fmt.Sprintf(`
resource "azuread_application" "test" {
  display_name = "acctest-APP-%[1]d"
}
`, data.RandomInteger)
}

func (ApplicationResource) basicDeprecated(data acceptance.TestData) string {
	return fmt.Sprintf(`
resource "azuread_application" "test" {
  name = "acctest-APP-%[1]d"
}
`, data.RandomInteger)
}

func (ApplicationResource) basicEmpty(data acceptance.TestData) string {
	return fmt.Sprintf(`
resource "azuread_application" "test" {
  display_name            = "acctest-APP-%[1]s"
  identifier_uris         = []
  oauth2_permissions      = []
  reply_urls              = []
  owners                  = []
  group_membership_claims = "None"
}
`, data.RandomString)
}

func (ApplicationResource) publicClientDeprecated(data acceptance.TestData) string {
	return fmt.Sprintf(`
resource "azuread_application" "test" {
  display_name  = "acctest-APP-%[1]d"
  type          = "native"
  public_client = true
}
`, data.RandomInteger)
}

func (ApplicationResource) withGroupMembershipClaimsDirectoryRole(data acceptance.TestData) string {
	return fmt.Sprintf(`
resource "azuread_application" "test" {
  display_name            = "acctest-APP-%[1]d"
  group_membership_claims = "DirectoryRole"
}
`, data.RandomInteger)
}

func (ApplicationResource) withGroupMembershipClaimsSecurityGroup(data acceptance.TestData) string {
	return fmt.Sprintf(`
resource "azuread_application" "test" {
  display_name            = "acctest-APP-%[1]d"
  group_membership_claims = "SecurityGroup"
}
`, data.RandomInteger)
}

func (ApplicationResource) withGroupMembershipClaimsApplicationGroup(data acceptance.TestData) string {
	return fmt.Sprintf(`
resource "azuread_application" "test" {
  display_name            = "acctest-APP-%[1]d"
  group_membership_claims = "ApplicationGroup"
}
`, data.RandomInteger)
}

func (ApplicationResource) complete(data acceptance.TestData) string {
	return fmt.Sprintf(`
data "azuread_domains" "test" {
  only_initial = true
}

resource "azuread_user" "test" {
  user_principal_name = "acctestUser.%[1]d@${data.azuread_domains.test.domains.0.domain_name}"
  display_name        = "acctestUser-%[1]d"
  password            = "%[2]s"
}

resource "azuread_application" "test" {
  display_name            = "acctest-APP-%[1]d"
  identifier_uris         = ["api://hashicorptestapp-%[1]d"]
  group_membership_claims = "All"
  sign_in_audience        = "AzureADMultipleOrgs"

  api {
    oauth2_permission_scope {
      admin_consent_description  = "Administer the application"
      admin_consent_display_name = "Administer"
      enabled                    = true
      id                         = "%[3]s"
      type                       = "Admin"
      value                      = "administer"
    }

    oauth2_permission_scope {
      admin_consent_description  = "Allow the application to access acctest-APP-%[1]d on behalf of the signed-in user."
      admin_consent_display_name = "Access acctest-APP-%[1]d"
      enabled                    = true
      id                         = "%[4]s"
      type                       = "User"
      user_consent_description   = "Allow the application to access acctest-APP-%[1]d on your behalf."
      user_consent_display_name  = "Access acctest-APP-%[1]d"
      value                      = "user_impersonation"
    }
  }

  required_resource_access {
    resource_app_id = "00000003-0000-0000-c000-000000000000"

    resource_access {
      id   = "7ab1d382-f21e-4acd-a863-ba3e13f7da61"
      type = "Role"
    }

    resource_access {
      id   = "e1fe6dd8-ba31-4d61-89e7-88639da4683d"
      type = "Scope"
    }

    resource_access {
      id   = "06da0dbc-49e2-44d2-8312-53f166ab848a"
      type = "Scope"
    }
  }

  required_resource_access {
    resource_app_id = "00000002-0000-0000-c000-000000000000"

    resource_access {
      id   = "311a71cc-e848-46a1-bdf8-97ff7156d8e6"
      type = "Scope"
    }
  }

  optional_claims {
    access_token {
      name = "myclaim"
    }

    access_token {
      name = "otherclaim"
    }

    id_token {
      name                  = "userclaim"
      source                = "user"
      essential             = true
      additional_properties = ["emit_as_roles"]
    }
  }

  web {
    homepage_url  = "https://homepage-%[1]d"
    logout_url    = "https://log.me.out"
    redirect_uris = ["https://unittest.hashicorptest.com"]

    implicit_grant {
      access_token_issuance_enabled = true
    }
  }

  //owners = [azuread_user.test.object_id]
}
`, data.RandomInteger, data.RandomPassword, data.UUID(), data.UUID())
}

func (ApplicationResource) completeDeprecated(data acceptance.TestData) string {
	return fmt.Sprintf(`
data "azuread_domains" "test" {
  only_initial = true
}

resource "azuread_user" "test" {
  user_principal_name = "acctestUser.%[1]d@${data.azuread_domains.test.domains.0.domain_name}"
  display_name        = "acctestUser-%[1]d"
  password            = "%[2]s"
}

resource "azuread_application" "test" {
  name                       = "acctest-APP-%[1]d"
  homepage                   = "https://homepage-%[1]d"
  identifier_uris            = ["api://hashicorptestapp-%[1]d"]
  reply_urls                 = ["https://unittest.hashicorptest.com"]
  logout_url                 = "https://log.me.out"
  available_to_other_tenants = true
  group_membership_claims    = "All"
  oauth2_allow_implicit_flow = true
  type                       = "webapp/api"

  required_resource_access {
    resource_app_id = "00000003-0000-0000-c000-000000000000"

    resource_access {
      id   = "7ab1d382-f21e-4acd-a863-ba3e13f7da61"
      type = "Role"
    }

    resource_access {
      id   = "e1fe6dd8-ba31-4d61-89e7-88639da4683d"
      type = "Scope"
    }

    resource_access {
      id   = "06da0dbc-49e2-44d2-8312-53f166ab848a"
      type = "Scope"
    }
  }

  required_resource_access {
    resource_app_id = "00000002-0000-0000-c000-000000000000"

    resource_access {
      id   = "311a71cc-e848-46a1-bdf8-97ff7156d8e6"
      type = "Scope"
    }
  }

  oauth2_permissions {
    admin_consent_description  = "Administer the application"
    admin_consent_display_name = "Administer"
    is_enabled                 = true
    type                       = "Admin"
    value                      = "administer"
  }

  oauth2_permissions {
    admin_consent_description  = "Allow the application to access acctest-APP-%[1]d on behalf of the signed-in user."
    admin_consent_display_name = "Access acctest-APP-%[1]d"
    is_enabled                 = true
    type                       = "User"
    user_consent_description   = "Allow the application to access acctest-APP-%[1]d on your behalf."
    user_consent_display_name  = "Access acctest-APP-%[1]d"
    value                      = "user_impersonation"
  }

  optional_claims {
    access_token {
      name = "myclaim"
    }

    access_token {
      name = "otherclaim"
    }

    id_token {
      name                  = "userclaim"
      source                = "user"
      essential             = true
      additional_properties = ["emit_as_roles"]
    }
  }

  owners = [azuread_user.test.object_id]
}
`, data.RandomInteger, data.RandomPassword)
}

func (ApplicationResource) appRoles(data acceptance.TestData) string {
	return fmt.Sprintf(`
resource "azuread_application" "test" {
  display_name = "acctest-APP-%[1]d"

  app_role {
    allowed_member_types = [
      "User",
      "Application",
    ]

    description  = "Admins can manage roles and perform all task actions"
    display_name = "Admin"
    is_enabled   = true
    value        = "Admin"
  }
}
`, data.RandomInteger)
}

func (ApplicationResource) appRolesNoValue(data acceptance.TestData) string {
	return fmt.Sprintf(`
resource "azuread_application" "test" {
  display_name = "acctest-APP-%[1]d"

  app_role {
    allowed_member_types = ["User"]
    description          = "Admins can manage roles and perform all task actions"
    display_name         = "Admin"
    is_enabled           = true
  }
}
`, data.RandomInteger)
}

func (ApplicationResource) appRolesUpdate(data acceptance.TestData) string {
	return fmt.Sprintf(`
resource "azuread_application" "test" {
  display_name = "acctestApp-%[1]d"

  app_role {
    allowed_member_types = ["User"]
    description          = "Admins can manage roles and perform all task actions"
    display_name         = "Admin"
    is_enabled           = true
    value                = ""
  }

  app_role {
    allowed_member_types = ["User"]
    description          = "ReadOnly roles have limited query access"
    display_name         = "ReadOnly"
    is_enabled           = true
    value                = "User"
  }
}
`, data.RandomInteger)
}

func (ApplicationResource) appRolesEmpty(data acceptance.TestData) string {
	return fmt.Sprintf(`
resource "azuread_application" "test" {
  display_name = "acctestApp-%[1]d"
  app_role     = []
}
`, data.RandomInteger)
}

func (ApplicationResource) oauth2PermissionsDeprecated(data acceptance.TestData) string {
	return fmt.Sprintf(`
resource "azuread_application" "test" {
  display_name = "acctest-APP-%[1]d"

  oauth2_permissions {
    admin_consent_description  = "Allow the application to access acctest-APP-%[1]d on behalf of the signed-in user."
    admin_consent_display_name = "Access acctest-APP-%[1]d"
    is_enabled                 = true
    type                       = "User"
    user_consent_description   = "Allow the application to access acctest-APP-%[1]d on your behalf."
    user_consent_display_name  = "Access acctest-APP-%[1]d"
    value                      = "user_impersonation"
  }

  oauth2_permissions {
    admin_consent_description  = "Administer the application"
    admin_consent_display_name = "Administer"
    is_enabled                 = true
    type                       = "Admin"
    value                      = "administer"
  }
}
`, data.RandomInteger)
}

func (ApplicationResource) oauth2PermissionsDeprecatedEmpty(data acceptance.TestData) string {
	return fmt.Sprintf(`
resource "azuread_application" "test" {
  display_name       = "acctest-APP-%[1]d"
  oauth2_permissions = []
}
`, data.RandomInteger)
}

func (ApplicationResource) nativeDeprecated(data acceptance.TestData) string {
	return fmt.Sprintf(`
resource "azuread_application" "test" {
  display_name = "acctest-APP-%[1]d"
  type         = "native"
}
`, data.RandomInteger)
}

func (ApplicationResource) nativeDeprecatedReplyUrls(data acceptance.TestData) string {
	return fmt.Sprintf(`
resource "azuread_application" "test" {
  display_name = "acctest-APP-%[1]d"
  type         = "native"
  reply_urls   = ["urn:ietf:wg:oauth:2.0:oob"]
}
`, data.RandomInteger)
}

func (ApplicationResource) nativeDeprecatedAppDoesNotAllowIdentifierUris(data acceptance.TestData) string {
	return fmt.Sprintf(`
resource "azuread_application" "test" {
  display_name    = "acctest-APP-%[1]d"
  identifier_uris = ["http://%[1]d.hashicorptest.com"]
  type            = "native"
}
`, data.RandomInteger)
}

func (ApplicationResource) preventDuplicateNamesPass(data acceptance.TestData) string {
	return fmt.Sprintf(`
resource "azuread_application" "test" {
  display_name            = "acctest-APP-%[1]d"
  prevent_duplicate_names = true
}
`, data.RandomInteger)
}

func (r ApplicationResource) preventDuplicateNamesFail(data acceptance.TestData) string {
	return fmt.Sprintf(`
%[1]s

resource "azuread_application" "duplicate" {
  display_name            = azuread_application.test.name
  prevent_duplicate_names = true
}
`, r.basic(data))
}

func (ApplicationResource) preventDuplicateNamesPassDeprecated(data acceptance.TestData) string {
	return fmt.Sprintf(`
resource "azuread_application" "test" {
  name                    = "acctest-APP-%[1]d"
  prevent_duplicate_names = true
}
`, data.RandomInteger)
}

func (r ApplicationResource) preventDuplicateNamesFailDeprecated(data acceptance.TestData) string {
	return fmt.Sprintf(`
%[1]s

resource "azuread_application" "duplicate" {
  name                    = azuread_application.test.name
  prevent_duplicate_names = true
}
`, r.basic(data))
}

func (ApplicationResource) duplicateAppRolesOauth2PermissionsValues(data acceptance.TestData) string {
	return fmt.Sprintf(`
resource "azuread_application" "test" {
  display_name = "acctest-APP-%[1]d"

  app_role {
    allowed_member_types = ["User"]
    description          = "Admins can manage roles and perform all task actions"
    display_name         = "Admin"
    is_enabled           = true
    value                = "administer"
  }

  oauth2_permissions {
    admin_consent_description  = "Administer the application"
    admin_consent_display_name = "Administer"
    is_enabled                 = true
    type                       = "Admin"
    value                      = "administer"
  }
}
`, data.RandomInteger)
}

func (ApplicationResource) templateThreeUsers(data acceptance.TestData) string {
	return fmt.Sprintf(`
data "azuread_domains" "test" {
  only_initial = true
}

resource "azuread_user" "testA" {
  user_principal_name = "acctestUser.%[1]d.A@${data.azuread_domains.test.domains.0.domain_name}"
  display_name        = "acctestUser-%[1]d-A"
  password            = "%[2]s"
}

resource "azuread_user" "testB" {
  user_principal_name = "acctestUser.%[1]d.B@${data.azuread_domains.test.domains.0.domain_name}"
  display_name        = "acctestUser-%[1]d-B"
  mail_nickname       = "acctestUser-%[1]d-B"
  password            = "%[2]s"
}

resource "azuread_user" "testC" {
  user_principal_name = "acctestUser.%[1]d.C@${data.azuread_domains.test.domains.0.domain_name}"
  display_name        = "acctestUser-%[1]d-C"
  password            = "%[2]s"
}
`, data.RandomInteger, data.RandomPassword)
}

func (r ApplicationResource) singleOwner(data acceptance.TestData) string {
	return fmt.Sprintf(`
%[1]s

resource "azuread_application" "test" {
  display_name = "acctest-APP-%[2]d"
  owners = [
    azuread_user.testA.object_id,
  ]
}
`, r.templateThreeUsers(data), data.RandomInteger)
}

func (r ApplicationResource) threeOwners(data acceptance.TestData) string {
	return fmt.Sprintf(`
%[1]s

resource "azuread_application" "test" {
  display_name = "acctest-APP-%[2]d"
  owners = [
    azuread_user.testA.object_id,
    azuread_user.testB.object_id,
    azuread_user.testC.object_id,
  ]
}
`, r.templateThreeUsers(data), data.RandomInteger)
}

func (r ApplicationResource) removeOwners(data acceptance.TestData) string {
	return fmt.Sprintf(`
%[1]s

resource "azuread_application" "test" {
  display_name = "acctest-APP-%[2]d"
  owners       = []
}
`, r.templateThreeUsers(data), data.RandomInteger)
}<|MERGE_RESOLUTION|>--- conflicted
+++ resolved
@@ -477,12 +477,7 @@
 func (r ApplicationResource) Exists(ctx context.Context, clients *clients.Client, state *terraform.InstanceState) (*bool, error) {
 	var id *string
 
-<<<<<<< HEAD
-	switch clients.EnableMsGraphBeta {
-	case true:
-=======
 	if clients.EnableMsGraphBeta {
->>>>>>> d0c2030d
 		app, status, err := clients.Applications.MsClient.Get(ctx, state.ID)
 		if err != nil {
 			if status == http.StatusNotFound {
@@ -491,12 +486,7 @@
 			return nil, fmt.Errorf("failed to retrieve Application with object ID %q: %+v", state.ID, err)
 		}
 		id = app.ID
-<<<<<<< HEAD
-
-	case false:
-=======
 	} else {
->>>>>>> d0c2030d
 		resp, err := clients.Applications.AadClient.Get(ctx, state.ID)
 
 		if err != nil {
