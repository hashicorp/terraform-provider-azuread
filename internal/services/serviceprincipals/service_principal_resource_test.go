package serviceprincipals_test

import (
	"context"
	"fmt"
	"net/http"
	"testing"

	"github.com/hashicorp/terraform-plugin-sdk/v2/helper/resource"
	"github.com/hashicorp/terraform-plugin-sdk/v2/terraform"

	"github.com/hashicorp/terraform-provider-azuread/internal/acceptance"
	"github.com/hashicorp/terraform-provider-azuread/internal/acceptance/check"
	"github.com/hashicorp/terraform-provider-azuread/internal/clients"
	"github.com/hashicorp/terraform-provider-azuread/internal/utils"
)

type ServicePrincipalResource struct{}

func TestAccServicePrincipal_basic(t *testing.T) {
	data := acceptance.BuildTestData(t, "azuread_service_principal", "test")
	r := ServicePrincipalResource{}

	data.ResourceTest(t, r, []resource.TestStep{
		{
			Config: r.basic(data),
			Check: resource.ComposeTestCheckFunc(
				check.That(data.ResourceName).ExistsInAzure(r),
			),
		},
		data.ImportStep(),
	})
}

func TestAccServicePrincipal_complete(t *testing.T) {
	data := acceptance.BuildTestData(t, "azuread_service_principal", "test")
	r := ServicePrincipalResource{}

	data.ResourceTest(t, r, []resource.TestStep{
		{
			Config: r.complete(data),
			Check: resource.ComposeTestCheckFunc(
				check.That(data.ResourceName).ExistsInAzure(r),
			),
		},
		data.ImportStep(),
	})
}

func TestAccServicePrincipal_update(t *testing.T) {
	data := acceptance.BuildTestData(t, "azuread_service_principal", "test")
	r := ServicePrincipalResource{}

	data.ResourceTest(t, r, []resource.TestStep{
		{
			Config: r.basic(data),
			Check: resource.ComposeTestCheckFunc(
				check.That(data.ResourceName).ExistsInAzure(r),
			),
		},
		data.ImportStep(),
		{
			Config: r.complete(data),
			Check: resource.ComposeTestCheckFunc(
				check.That(data.ResourceName).ExistsInAzure(r),
			),
		},
		data.ImportStep(),
		{
			Config: r.basic(data),
			Check: resource.ComposeTestCheckFunc(
				check.That(data.ResourceName).ExistsInAzure(r),
			),
		},
		data.ImportStep(),
	})
}

func (r ServicePrincipalResource) Exists(ctx context.Context, clients *clients.Client, state *terraform.InstanceState) (*bool, error) {
	var id *string

<<<<<<< HEAD
	switch clients.EnableMsGraphBeta {
	case true:
=======
	if clients.EnableMsGraphBeta {
>>>>>>> d0c2030d
		app, status, err := clients.ServicePrincipals.MsClient.Get(ctx, state.ID)
		if err != nil {
			if status == http.StatusNotFound {
				return nil, fmt.Errorf("Service Principal with object ID %q does not exist", state.ID)
			}
			return nil, fmt.Errorf("failed to retrieve Service Principal with object ID %q: %+v", state.ID, err)
		}
		id = app.ID
<<<<<<< HEAD

	case false:
=======
	} else {
>>>>>>> d0c2030d
		resp, err := clients.ServicePrincipals.AadClient.Get(ctx, state.ID)

		if err != nil {
			if utils.ResponseWasNotFound(resp.Response) {
				return nil, fmt.Errorf("Service Principal with object ID %q does not exist", state.ID)
			}
			return nil, fmt.Errorf("failed to retrieve Service Principal with object ID %q: %+v", state.ID, err)
		}
		id = resp.ObjectID
	}

	return utils.Bool(id != nil && *id == state.ID), nil
}

func (ServicePrincipalResource) basic(data acceptance.TestData) string {
	return fmt.Sprintf(`
resource "azuread_application" "test" {
  name = "acctestServicePrincipal-%[1]d"
}

resource "azuread_service_principal" "test" {
  application_id = azuread_application.test.application_id
}
`, data.RandomInteger)
}

func (ServicePrincipalResource) complete(data acceptance.TestData) string {
	return fmt.Sprintf(`
resource "azuread_application" "test" {
  name = "acctestServicePrincipal-%[1]d"
}

resource "azuread_service_principal" "test" {
  application_id               = azuread_application.test.application_id
  app_role_assignment_required = true

  tags = ["test", "multiple", "CapitalS"]
}
`, data.RandomInteger)
}<|MERGE_RESOLUTION|>--- conflicted
+++ resolved
@@ -79,12 +79,7 @@
 func (r ServicePrincipalResource) Exists(ctx context.Context, clients *clients.Client, state *terraform.InstanceState) (*bool, error) {
 	var id *string
 
-<<<<<<< HEAD
-	switch clients.EnableMsGraphBeta {
-	case true:
-=======
 	if clients.EnableMsGraphBeta {
->>>>>>> d0c2030d
 		app, status, err := clients.ServicePrincipals.MsClient.Get(ctx, state.ID)
 		if err != nil {
 			if status == http.StatusNotFound {
@@ -93,12 +88,7 @@
 			return nil, fmt.Errorf("failed to retrieve Service Principal with object ID %q: %+v", state.ID, err)
 		}
 		id = app.ID
-<<<<<<< HEAD
-
-	case false:
-=======
 	} else {
->>>>>>> d0c2030d
 		resp, err := clients.ServicePrincipals.AadClient.Get(ctx, state.ID)
 
 		if err != nil {
