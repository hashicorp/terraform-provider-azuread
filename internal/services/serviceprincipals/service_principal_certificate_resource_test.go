package serviceprincipals_test

import (
	"context"
	"fmt"
	"net/http"
	"testing"
	"time"

	"github.com/hashicorp/terraform-plugin-sdk/v2/helper/resource"
	"github.com/hashicorp/terraform-plugin-sdk/v2/terraform"

	"github.com/hashicorp/terraform-provider-azuread/internal/acceptance"
	"github.com/hashicorp/terraform-provider-azuread/internal/acceptance/check"
	"github.com/hashicorp/terraform-provider-azuread/internal/clients"
	"github.com/hashicorp/terraform-provider-azuread/internal/helpers/aadgraph"
	"github.com/hashicorp/terraform-provider-azuread/internal/services/serviceprincipals/parse"
	"github.com/hashicorp/terraform-provider-azuread/internal/utils"
)

// To create test certificates:
// openssl req -subj '/CN=hashicorptest/O=HashiCorp, Inc./ST=CA/C=US' -new -newkey rsa:2048 -sha256 -days 3650 -nodes -x509 -keyout server.key -out server.crt
// grep -v \\----- server.crt >server.b64
// cat server.b64 | base64 -d | xxd -p

const servicePrincipalCertificatePem string = `-----BEGIN CERTIFICATE-----
MIIDFDCCAfwCCQCvHp+vopfOOTANBgkqhkiG9w0BAQsFADBMMRYwFAYDVQQDDA1o
YXNoaWNvcnB0ZXN0MRgwFgYDVQQKDA9IYXNoaUNvcnAsIEluYy4xCzAJBgNVBAgM
AkNBMQswCQYDVQQGEwJVUzAeFw0yMTAzMDkxMTAyMTNaFw0zMTAzMDcxMTAyMTNa
MEwxFjAUBgNVBAMMDWhhc2hpY29ycHRlc3QxGDAWBgNVBAoMD0hhc2hpQ29ycCwg
SW5jLjELMAkGA1UECAwCQ0ExCzAJBgNVBAYTAlVTMIIBIjANBgkqhkiG9w0BAQEF
AAOCAQ8AMIIBCgKCAQEAlVmb5pmoASvZ5pxD6CEBiPYqADb7teCHV54RRwv1aJjS
eiPUW/1WNQooIQF0M0yzFdHmwx3HSoxCkQwwxVMAPsuqFJVabs/eAr41NpxQCncb
i+vKlbmaAWbaIdidxeUe1jXB2N0YXRCg7Ps8IGA0UochvRGypfciy4k6/xEfrrQP
FlrPeDeaurNUjJ4IotTBLzWNAX9nT1HKzvljYNg4A0PwuzPNOmgxUSpAeiPbDoQo
D/YcQUKWzBlW8qt9ZnuRMGNi6V2fnQeTLblfsheaavXyP11syJ9owz6mDffZELHd
SYC7j2EOqG+Pndd55MLOac8cF4D9Y91PkLKKjNIrWwIDAQABMA0GCSqGSIb3DQEB
CwUAA4IBAQBlVJLn17BFmigbqS8JIx0/RTbGokRoLKdg7SZAQJWn20jDtunSo+sp
ZzuZ4uS8WbgZ+SFD1rrQy3s0F9HssZFBwDGyn31z/sGjkwWpoAP65v1DCaNzmAsz
xMNijhYlShv61g2IEO9Q98bgBW9LNwmJRGnGxz0ufzeZuUr9IV9EjeoJCKPIbwJC
lab0Ty/kRC13JgNhHtNFwYVwK6NDt46IRsjxqWQ6bVakrEROlfuoY8sxUjunj+hB
2vZTkZKaPc0sFvUQjNHxHX4jMeTwCopQCo+qF3lPde+G7C1MNf30kDZlks++GLNs
0/0Ayfjh6JllWqW482dIIqMErl6s5DuK
-----END CERTIFICATE-----`

const servicePrincipalCertificateBase64 string = `MIIDFDCCAfwCCQCvHp+vopfOOTANBgkqhkiG9w0BAQsFADBMMRYwFAYDVQQD
DA1oYXNoaWNvcnB0ZXN0MRgwFgYDVQQKDA9IYXNoaUNvcnAsIEluYy4xCzAJ
BgNVBAgMAkNBMQswCQYDVQQGEwJVUzAeFw0yMTAzMDkxMTAyMTNaFw0zMTAz
MDcxMTAyMTNaMEwxFjAUBgNVBAMMDWhhc2hpY29ycHRlc3QxGDAWBgNVBAoM
D0hhc2hpQ29ycCwgSW5jLjELMAkGA1UECAwCQ0ExCzAJBgNVBAYTAlVTMIIB
IjANBgkqhkiG9w0BAQEFAAOCAQ8AMIIBCgKCAQEAlVmb5pmoASvZ5pxD6CEB
iPYqADb7teCHV54RRwv1aJjSeiPUW/1WNQooIQF0M0yzFdHmwx3HSoxCkQww
xVMAPsuqFJVabs/eAr41NpxQCncbi+vKlbmaAWbaIdidxeUe1jXB2N0YXRCg
7Ps8IGA0UochvRGypfciy4k6/xEfrrQPFlrPeDeaurNUjJ4IotTBLzWNAX9n
T1HKzvljYNg4A0PwuzPNOmgxUSpAeiPbDoQoD/YcQUKWzBlW8qt9ZnuRMGNi
6V2fnQeTLblfsheaavXyP11syJ9owz6mDffZELHdSYC7j2EOqG+Pndd55MLO
ac8cF4D9Y91PkLKKjNIrWwIDAQABMA0GCSqGSIb3DQEBCwUAA4IBAQBlVJLn
17BFmigbqS8JIx0/RTbGokRoLKdg7SZAQJWn20jDtunSo+spZzuZ4uS8WbgZ
+SFD1rrQy3s0F9HssZFBwDGyn31z/sGjkwWpoAP65v1DCaNzmAszxMNijhYl
Shv61g2IEO9Q98bgBW9LNwmJRGnGxz0ufzeZuUr9IV9EjeoJCKPIbwJClab0
Ty/kRC13JgNhHtNFwYVwK6NDt46IRsjxqWQ6bVakrEROlfuoY8sxUjunj+hB
2vZTkZKaPc0sFvUQjNHxHX4jMeTwCopQCo+qF3lPde+G7C1MNf30kDZlks++
GLNs0/0Ayfjh6JllWqW482dIIqMErl6s5DuK`

const servicePrincipalCertificateHex string = `30820314308201fc020900af1e9fafa297ce39300d06092a864886f70d01010b0500304c3116301406035504030c0d6861736869636f72707465737431183016060355040a0c0f4861736869436f72702c20496e632e310b300906035504080c024341310b3009060355040613025553301e170d3231303330393131303231335a170d3331303330373131303231335a304c3116301406035504030c0d6861736869636f72707465737431183016060355040a0c0f4861736869436f72702c20496e632e310b300906035504080c024341310b300906035504061302555330820122300d06092a864886f70d01010105000382010f003082010a028201010095599be699a8012bd9e69c43e8210188f62a0036fbb5e087579e11470bf56898d27a23d45bfd56350a28210174334cb315d1e6c31dc74a8c42910c30c553003ecbaa14955a6ecfde02be35369c500a771b8bebca95b99a0166da21d89dc5e51ed635c1d8dd185d10a0ecfb3c206034528721bd11b2a5f722cb893aff111faeb40f165acf78379abab3548c9e08a2d4c12f358d017f674f51cacef96360d8380343f0bb33cd3a6831512a407a23db0e84280ff61c414296cc1956f2ab7d667b91306362e95d9f9d07932db95fb2179a6af5f23f5d6cc89f68c33ea60df7d910b1dd4980bb8f610ea86f8f9dd779e4c2ce69cf1c1780fd63dd4f90b28a8cd22b5b0203010001300d06092a864886f70d01010b05000382010100655492e7d7b0459a281ba92f09231d3f4536c6a244682ca760ed26404095a7db48c3b6e9d2a3eb29673b99e2e4bc59b819f92143d6bad0cb7b3417d1ecb19141c031b29f7d73fec1a39305a9a003fae6fd4309a373980b33c4c3628e16254a1bfad60d8810ef50f7c6e0056f4b3709894469c6c73d2e7f3799b94afd215f448dea0908a3c86f024295a6f44f2fe4442d772603611ed345c185702ba343b78e8846c8f1a9643a6d56a4ac444e95fba863cb31523ba78fe841daf65391929a3dcd2c16f5108cd1f11d7e2331e4f00a8a500a8faa17794f75ef86ec2d4c35fdf490366592cfbe18b36cd3fd00c9f8e1e899655aa5b8f3674822a304ae5eace43b8a`

type ServicePrincipalCertificateResource struct{}

func TestAccServicePrincipalCertificate_basic(t *testing.T) {
	data := acceptance.BuildTestData(t, "azuread_service_principal_certificate", "test")
	endDate := time.Now().AddDate(0, 3, 27).UTC().Format(time.RFC3339)
	r := ServicePrincipalCertificateResource{}

	data.ResourceTest(t, r, []resource.TestStep{
		{
			Config: r.basic(data, endDate),
			Check: resource.ComposeTestCheckFunc(
				check.That(data.ResourceName).ExistsInAzure(r),
				check.That(data.ResourceName).Key("key_id").Exists(),
			),
		},
		data.ImportStep("encoding", "value"),
	})
}

func TestAccServicePrincipalCertificate_complete(t *testing.T) {
	data := acceptance.BuildTestData(t, "azuread_service_principal_certificate", "test")
	startDate := time.Now().AddDate(0, 0, 7).UTC().Format(time.RFC3339)
	endDate := time.Now().AddDate(0, 3, 27).UTC().Format(time.RFC3339)
	r := ServicePrincipalCertificateResource{}

	data.ResourceTest(t, r, []resource.TestStep{
		{
			Config: r.complete(data, startDate, endDate),
			Check: resource.ComposeTestCheckFunc(
				check.That(data.ResourceName).ExistsInAzure(r),
				check.That(data.ResourceName).Key("key_id").Exists(),
			),
		},
		data.ImportStep("encoding", "end_date_relative", "value"),
	})
}

func TestAccServicePrincipalCertificate_base64Cert(t *testing.T) {
	data := acceptance.BuildTestData(t, "azuread_service_principal_certificate", "test")
	endDate := time.Now().AddDate(0, 3, 27).UTC().Format(time.RFC3339)
	r := ServicePrincipalCertificateResource{}

	data.ResourceTest(t, r, []resource.TestStep{
		{
			Config: r.base64Cert(data, endDate),
			Check: resource.ComposeTestCheckFunc(
				check.That(data.ResourceName).ExistsInAzure(r),
				check.That(data.ResourceName).Key("key_id").Exists(),
			),
		},
		data.ImportStep("encoding", "end_date_relative", "value"),
	})
}

func TestAccServicePrincipalCertificate_hexCert(t *testing.T) {
	data := acceptance.BuildTestData(t, "azuread_service_principal_certificate", "test")
	endDate := time.Now().AddDate(0, 3, 27).UTC().Format(time.RFC3339)
	r := ServicePrincipalCertificateResource{}

	data.ResourceTest(t, r, []resource.TestStep{
		{
			Config: r.hexCert(data, endDate),
			Check: resource.ComposeTestCheckFunc(
				check.That(data.ResourceName).ExistsInAzure(r),
				check.That(data.ResourceName).Key("key_id").Exists(),
			),
		},
		data.ImportStep("encoding", "end_date_relative", "value"),
	})
}

func TestAccServicePrincipalCertificate_relativeEndDate(t *testing.T) {
	data := acceptance.BuildTestData(t, "azuread_service_principal_certificate", "test")
	r := ServicePrincipalCertificateResource{}

	data.ResourceTest(t, r, []resource.TestStep{
		{
			Config: r.relativeEndDate(data),
			Check: resource.ComposeTestCheckFunc(
				check.That(data.ResourceName).ExistsInAzure(r),
				check.That(data.ResourceName).Key("key_id").Exists(),
				check.That(data.ResourceName).Key("end_date").Exists(),
			),
		},
		data.ImportStep("encoding", "end_date_relative", "value"),
	})
}

func TestAccServicePrincipalCertificate_requiresImport(t *testing.T) {
	data := acceptance.BuildTestData(t, "azuread_service_principal_certificate", "test")
	endDate := time.Now().AddDate(0, 3, 27).UTC().Format(time.RFC3339)
	r := ServicePrincipalCertificateResource{}

	data.ResourceTest(t, r, []resource.TestStep{
		{
			Config: r.basic(data, endDate),
			Check: resource.ComposeTestCheckFunc(
				check.That(data.ResourceName).ExistsInAzure(r),
				check.That(data.ResourceName).Key("key_id").Exists(),
			),
		},
		data.RequiresImportErrorStep(r.requiresImport(data, endDate)),
	})
}

func (r ServicePrincipalCertificateResource) Exists(ctx context.Context, clients *clients.Client, state *terraform.InstanceState) (*bool, error) {
	id, err := parse.CertificateID(state.ID)
	if err != nil {
		return nil, fmt.Errorf("parsing Service Principal Certificate ID: %v", err)
	}

<<<<<<< HEAD
	switch clients.EnableMsGraphBeta {
	case true:
=======
	if clients.EnableMsGraphBeta {
>>>>>>> d0c2030d
		app, status, err := clients.ServicePrincipals.MsClient.Get(ctx, id.ObjectId)
		if err != nil {
			if status == http.StatusNotFound {
				return nil, fmt.Errorf("Service Principal with object ID %q does not exist", id.ObjectId)
			}
			return nil, fmt.Errorf("failed to retrieve Service Principal with object ID %q: %+v", id.ObjectId, err)
		}

		if app.KeyCredentials != nil {
			for _, cred := range *app.KeyCredentials {
				if cred.KeyId != nil && *cred.KeyId == id.KeyId {
					return utils.Bool(true), nil
				}
			}
		}
<<<<<<< HEAD

	case false:
		resp, err := clients.ServicePrincipals.AadClient.Get(ctx, id.ObjectId)
		if err != nil {
			if utils.ResponseWasNotFound(resp.Response) {
				return nil, fmt.Errorf("Service Principal with object ID %q does not exist", id.ObjectId)
			}
			return nil, fmt.Errorf("failed to retrieve Service Principal with object ID %q: %+v", id.ObjectId, err)
		}

		credentials, err := clients.ServicePrincipals.AadClient.ListKeyCredentials(ctx, id.ObjectId)
		if err != nil {
			return nil, fmt.Errorf("listing Key Credentials for Service Principal %q: %+v", id.ObjectId, err)
		}

=======
	} else {
		resp, err := clients.ServicePrincipals.AadClient.Get(ctx, id.ObjectId)
		if err != nil {
			if utils.ResponseWasNotFound(resp.Response) {
				return nil, fmt.Errorf("Service Principal with object ID %q does not exist", id.ObjectId)
			}
			return nil, fmt.Errorf("failed to retrieve Service Principal with object ID %q: %+v", id.ObjectId, err)
		}

		credentials, err := clients.ServicePrincipals.AadClient.ListKeyCredentials(ctx, id.ObjectId)
		if err != nil {
			return nil, fmt.Errorf("listing Key Credentials for Service Principal %q: %+v", id.ObjectId, err)
		}

>>>>>>> d0c2030d
		cred := aadgraph.KeyCredentialResultFindByKeyId(credentials, id.KeyId)
		if cred != nil {
			return utils.Bool(true), nil
		}
	}

	return nil, fmt.Errorf("Key Credential %q was not found for Service Principal %q", id.KeyId, id.ObjectId)
}

func (ServicePrincipalCertificateResource) template(data acceptance.TestData) string {
	return fmt.Sprintf(`
resource "azuread_application" "test" {
  name = "acctestServicePrincipal-%[1]d"
}

resource "azuread_service_principal" "test" {
  application_id = azuread_application.test.application_id
}
`, data.RandomInteger)
}

func (r ServicePrincipalCertificateResource) basic(data acceptance.TestData, endDate string) string {
	return fmt.Sprintf(`
%[1]s

resource "azuread_service_principal_certificate" "test" {
  service_principal_id = azuread_service_principal.test.id
  type                 = "AsymmetricX509Cert"
  end_date             = "%[2]s"
  value                = <<EOT
%[3]s
EOT
}
`, r.template(data), endDate, servicePrincipalCertificatePem)
}

func (r ServicePrincipalCertificateResource) complete(data acceptance.TestData, startDate, endDate string) string {
	return fmt.Sprintf(`
%[1]s

resource "azuread_service_principal_certificate" "test" {
  service_principal_id = azuread_service_principal.test.id
  key_id               = "%[2]s"
  type                 = "AsymmetricX509Cert"
  start_date           = "%[3]s"
  end_date             = "%[4]s"
  encoding             = "pem"
  value                = <<EOT
%[5]s
EOT
}
`, r.template(data), data.RandomID, startDate, endDate, servicePrincipalCertificatePem)
}

func (r ServicePrincipalCertificateResource) base64Cert(data acceptance.TestData, endDate string) string {
	return fmt.Sprintf(`
%[1]s

resource "azuread_service_principal_certificate" "test" {
  service_principal_id = azuread_service_principal.test.id
  type                 = "AsymmetricX509Cert"
  end_date             = "%[2]s"
  encoding             = "base64"
  value                = <<EOT
%[3]s
EOT
}
`, r.template(data), endDate, servicePrincipalCertificateBase64)
}

func (r ServicePrincipalCertificateResource) hexCert(data acceptance.TestData, endDate string) string {
	return fmt.Sprintf(`
%[1]s

resource "azuread_service_principal_certificate" "test" {
  service_principal_id = azuread_service_principal.test.id
  type                 = "AsymmetricX509Cert"
  end_date             = "%[2]s"
  encoding             = "hex"
  value                = <<EOT
%[3]s
EOT
}
`, r.template(data), endDate, servicePrincipalCertificateHex)
}

func (r ServicePrincipalCertificateResource) relativeEndDate(data acceptance.TestData) string {
	return fmt.Sprintf(`
%[1]s

resource "azuread_service_principal_certificate" "test" {
  service_principal_id = azuread_service_principal.test.id
  end_date_relative    = "2280h"
  type                 = "AsymmetricX509Cert"
  value                = <<EOT
%[2]s
EOT
}
`, r.template(data), servicePrincipalCertificatePem)
}

func (r ServicePrincipalCertificateResource) requiresImport(data acceptance.TestData, endDate string) string {
	return fmt.Sprintf(`
%[1]s

resource "azuread_service_principal_certificate" "import" {
  service_principal_id = azuread_service_principal_certificate.test.service_principal_id
  key_id               = azuread_service_principal_certificate.test.key_id
  type                 = azuread_service_principal_certificate.test.type
  end_date             = azuread_service_principal_certificate.test.end_date
  value                = azuread_service_principal_certificate.test.value
}
`, r.basic(data, endDate))
}<|MERGE_RESOLUTION|>--- conflicted
+++ resolved
@@ -175,12 +175,7 @@
 		return nil, fmt.Errorf("parsing Service Principal Certificate ID: %v", err)
 	}
 
-<<<<<<< HEAD
-	switch clients.EnableMsGraphBeta {
-	case true:
-=======
 	if clients.EnableMsGraphBeta {
->>>>>>> d0c2030d
 		app, status, err := clients.ServicePrincipals.MsClient.Get(ctx, id.ObjectId)
 		if err != nil {
 			if status == http.StatusNotFound {
@@ -196,23 +191,6 @@
 				}
 			}
 		}
-<<<<<<< HEAD
-
-	case false:
-		resp, err := clients.ServicePrincipals.AadClient.Get(ctx, id.ObjectId)
-		if err != nil {
-			if utils.ResponseWasNotFound(resp.Response) {
-				return nil, fmt.Errorf("Service Principal with object ID %q does not exist", id.ObjectId)
-			}
-			return nil, fmt.Errorf("failed to retrieve Service Principal with object ID %q: %+v", id.ObjectId, err)
-		}
-
-		credentials, err := clients.ServicePrincipals.AadClient.ListKeyCredentials(ctx, id.ObjectId)
-		if err != nil {
-			return nil, fmt.Errorf("listing Key Credentials for Service Principal %q: %+v", id.ObjectId, err)
-		}
-
-=======
 	} else {
 		resp, err := clients.ServicePrincipals.AadClient.Get(ctx, id.ObjectId)
 		if err != nil {
@@ -227,7 +205,6 @@
 			return nil, fmt.Errorf("listing Key Credentials for Service Principal %q: %+v", id.ObjectId, err)
 		}
 
->>>>>>> d0c2030d
 		cred := aadgraph.KeyCredentialResultFindByKeyId(credentials, id.KeyId)
 		if cred != nil {
 			return utils.Bool(true), nil
