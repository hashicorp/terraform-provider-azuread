--- conflicted
+++ resolved
@@ -79,15 +79,11 @@
 	}
 
 	// MS Graph
-<<<<<<< HEAD
-	if b.EnableMsGraph && b.AuthConfig != nil {
-=======
 	if b.EnableMsGraph {
 		if b.AuthConfig == nil {
 			return nil, fmt.Errorf("building client: AuthConfig is nil")
 		}
 
->>>>>>> d0c2030d
 		client.EnableMsGraphBeta = true
 		o.MsGraphAuthorizer, err = b.AuthConfig.NewAuthorizer(ctx, auth.MsGraph)
 		if err != nil {
