--- conflicted
+++ resolved
@@ -45,12 +45,8 @@
 * `display_name` - The Display Name of the Azure AD User.
 * `mail` - The primary email address of the Azure AD User.
 * `mail_nickname` - The email alias of the Azure AD User.
-<<<<<<< HEAD
-* `usage_location` - The usage location of the Azure AD User.
-* `immutable_id` - Associate federated domain user account with their Azure AD user object.
-=======
 * `mail_nickname` - The email alias of the Azure AD User.
 * `onpremises_sam_account_name` - The on premise sam account name of the Azure AD User.
 * `onpremises_user_principal_name` - The on premise user principal name of the Azure AD User.
 * `usage_location` - The usage location of the Azure AD User.
->>>>>>> 5d7b986e
+* `immutable_id` - Associate federated domain user account with their Azure AD user object.