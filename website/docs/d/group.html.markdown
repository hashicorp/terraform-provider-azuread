---
layout: "azuread"
page_title: "Azure Active Directory: azuread_group"
sidebar_current: "docs-azuread-datasource-azuread-group"
description: |-
  Gets information about an Azure Active Directory group.

---

# Data Source: azuread_group

Gets information about an Azure Active Directory group.

-> **NOTE:** If you're authenticating using a Service Principal then it must have permissions to `Read directory data` within the `Windows Azure Active Directory` API.

## Example Usage (by Group Display Name)

```hcl
data "azuread_group" "example" {
  name = "A-AD-Group"
}
```

## Argument Reference

The following arguments are supported:

* `name` - (Optional) The Name of the AD Group we want to lookup.

* `object_id` - (Optional) Specifies the Object ID of the AD Group within Azure Active Directory.

-> **NOTE:** Either a `name` or an `object_id` must be specified.

## Attributes Reference

The following attributes are exported:

* `id` - The Object ID of the Azure AD Group.
<<<<<<< HEAD
* `description` - The description of the group
=======
* `name` - The name of the Azure AD Group.
* `owners` - The Object IDs of the Azure AD Group owners.
* `members` - The Object IDs of the Azure AD Group members.
>>>>>>> 09b5763e
<|MERGE_RESOLUTION|>--- conflicted
+++ resolved
@@ -36,10 +36,7 @@
 The following attributes are exported:
 
 * `id` - The Object ID of the Azure AD Group.
-<<<<<<< HEAD
 * `description` - The description of the group
-=======
 * `name` - The name of the Azure AD Group.
 * `owners` - The Object IDs of the Azure AD Group owners.
 * `members` - The Object IDs of the Azure AD Group members.
->>>>>>> 09b5763e
