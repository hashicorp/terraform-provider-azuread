--- conflicted
+++ resolved
@@ -1,49 +1,3 @@
-<<<<<<< HEAD
----
-layout: "azuread"
-page_title: "Azure Active Directory: azuread_user"
-sidebar_current: "docs-azuread-resource-azuread-user"
-description: |-
-  Manages a User within Azure Active Directory.
-
----
-
-# azuread_user
-
-Manages a User within Azure Active Directory.
-
--> **NOTE:** If you're authenticating using a Service Principal then it must have permissions to `Directory.ReadWrite.All` within the `Windows Azure Active Directory` API.
-
-## Example Usage
-
-```hcl
-resource "azuread_user" "test_user" {
-  user_principal_name = "john@hashicorp.com"
-  display_name        = "John Doe"
-  mail_nickname       = "johnd"
-  password            = "SecretP@sswd99!"
-}
-```
-
-## Argument Reference
-
-The following arguments are supported:
-
-* `user_principal_name` - (Required) The User Principal Name of the Azure AD User.
-* `display_name` - (Required) The name to display in the address book for the user.
-* `account_enabled` - (Optional) `true` if the account should be enabled, otherwise `false`. Defaults to `true`.
-* `mail_nickname`- (Optional) The mail alias for the user. Defaults to the user name part of the User Principal Name.
-* `password` - (Required) The password for the User. The password must satisfy minimum requirements as specified by the password policy. The maximum length is 256 characters.
-* `force_password_change` - (Optional) `true` if the User is forced to change the password during the next sign-in. Defaults to `false`.
-
-## Attributes Reference
-
-The following attributes are exported:
-
-* `object_id` - The Object ID of the Azure AD User.
-* `id` - The Object ID of the Azure AD User.
-* `mail` - The primary email address of the Azure AD User.
-=======
 ---
 layout: "azuread"
 page_title: "Azure Active Directory: azuread_user"
@@ -95,5 +49,4 @@
 
 ```shell
 terraform import azuread_user.my_user 00000000-0000-0000-0000-000000000000
-```
->>>>>>> 688574c9
+```