---
layout: "azuread"
page_title: "Azure Active Directory: azuread_group_member"
sidebar_current: "docs-azuread-resource-azuread-group-member"
description: |-
  Manages a single Group Membership within Azure Active Directory.

---

# azuread_group_member

Manages a single Group Membership within Azure Active Directory.

-> **NOTE:** Do not use this resource at the same time as `azuread_group.members`.

## Example Usage

```hcl

<<<<<<< HEAD
data "azuread_user" "my_user" {
  user_principal_name = "jdoe@hashicorp.com"
=======
data "azuread_user" "example" {
  user_principal_name = "johndoe@hashicorp.com"
>>>>>>> 3f90f1af
}

resource "azuread_group" "example" {
  name = "my_group"
}

resource "azuread_group_member" "example" {
  group_object_id   = "${azuread_group.example.id}"
  member_object_id  = "${data.azuread_user.example.id}"
}
```

## Argument Reference

The following arguments are supported:

* `group_object_id` - (Required) The Object ID of the Azure AD Group you want to add the Member to.  Changing this forces a new resource to be created.
* `member_object_id` - (Required) The Object ID of the Azure AD Object you want to add as a Member to the Group. Supported Object types are Users, Groups or Service Principals. Changing this forces a new resource to be created.

-> **NOTE:** The Member object has to be present in your Azure Active Directory, either as a Member or a Guest.

## Attributes Reference

The following attributes are exported:

* `id` - The ID of the Azure AD Group Member.

## Import

Azure Active Directory Group Members can be imported using the `object id`, e.g.

```shell
terraform import azuread_group_member.test 00000000-0000-0000-0000-000000000000/11111111-1111-1111-1111-111111111111
```

-> **NOTE:** This ID format is unique to Terraform and is composed of the Azure AD Group Object ID and the target Member Object ID in the format `{GroupObjectID}/{MemberObjectID}`.<|MERGE_RESOLUTION|>--- conflicted
+++ resolved
@@ -17,13 +17,8 @@
 
 ```hcl
 
-<<<<<<< HEAD
-data "azuread_user" "my_user" {
+data "azuread_user" "example" {
   user_principal_name = "jdoe@hashicorp.com"
-=======
-data "azuread_user" "example" {
-  user_principal_name = "johndoe@hashicorp.com"
->>>>>>> 3f90f1af
 }
 
 resource "azuread_group" "example" {
