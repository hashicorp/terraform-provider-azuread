--- conflicted
+++ resolved
@@ -68,7 +68,11 @@
 				Computed: true,
 			},
 
-<<<<<<< HEAD
+			"group_membership_claims": {
+				Type:     schema.TypeString,
+				Computed: true,
+			},
+
 			"oauth2_permissions": {
 				Type:     schema.TypeList,
 				Optional: true,
@@ -116,11 +120,6 @@
 						},
 					},
 				},
-=======
-			"group_membership_claims": {
-				Type:     schema.TypeString,
-				Computed: true,
->>>>>>> abb056bf
 			},
 
 			"required_resource_access": {
@@ -228,13 +227,12 @@
 		return fmt.Errorf("Error setting `required_resource_access`: %+v", err)
 	}
 
-<<<<<<< HEAD
+	if groupMembershipClaims, ok := application.AdditionalProperties["groupMembershipClaims"]; ok {
+		d.Set("group_membership_claims", groupMembershipClaims)
+	}
+
 	if oauth2Permissions, ok := application.AdditionalProperties["oauth2Permissions"].([]interface{}); ok {
 		d.Set("oauth2_permissions", flattenADApplicationOauth2Permissions(oauth2Permissions))
-=======
-	if groupMembershipClaims, ok := application.AdditionalProperties["groupMembershipClaims"]; ok {
-		d.Set("group_membership_claims", groupMembershipClaims)
->>>>>>> abb056bf
 	}
 
 	return nil
