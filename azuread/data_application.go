package azuread

import (
	"fmt"

	"github.com/terraform-providers/terraform-provider-azuread/azuread/helpers/ar"
	"github.com/terraform-providers/terraform-provider-azuread/azuread/helpers/tf"
	"github.com/terraform-providers/terraform-provider-azuread/azuread/helpers/validate"

	"github.com/Azure/azure-sdk-for-go/services/graphrbac/1.6/graphrbac"
	"github.com/hashicorp/terraform/helper/schema"
)

func dataApplication() *schema.Resource {
	return &schema.Resource{
		Read: dataApplicationRead,

		Schema: map[string]*schema.Schema{
			"object_id": {
				Type:          schema.TypeString,
				Optional:      true,
				Computed:      true,
				ValidateFunc:  validate.UUID,
				ConflictsWith: []string{"name"},
			},

			"name": {
				Type:          schema.TypeString,
				Optional:      true,
				Computed:      true,
				ValidateFunc:  validate.NoEmptyStrings,
				ConflictsWith: []string{"object_id"},
			},

			"homepage": {
				Type:     schema.TypeString,
				Computed: true,
			},

			"identifier_uris": {
				Type:     schema.TypeList,
				Computed: true,
				Elem: &schema.Schema{
					Type: schema.TypeString,
				},
			},

			"reply_urls": {
				Type:     schema.TypeList,
				Computed: true,
				Elem: &schema.Schema{
					Type: schema.TypeString,
				},
			},

			"available_to_other_tenants": {
				Type:     schema.TypeBool,
				Computed: true,
			},

			"oauth2_allow_implicit_flow": {
				Type:     schema.TypeBool,
				Computed: true,
			},

			"application_id": {
				Type:     schema.TypeString,
				Computed: true,
			},

			"group_membership_claims": {
				Type:     schema.TypeString,
				Computed: true,
			},

			"type": {
				Type:     schema.TypeString,
				Computed: true,
			},

			"required_resource_access": {
				Type:     schema.TypeList,
				Computed: true,
				Elem: &schema.Resource{
					Schema: map[string]*schema.Schema{
						"resource_app_id": {
							Type:     schema.TypeString,
							Computed: true,
						},

						"resource_access": {
							Type:     schema.TypeList,
							Computed: true,
							Elem: &schema.Resource{
								Schema: map[string]*schema.Schema{
									"id": {
										Type:     schema.TypeString,
										Computed: true,
									},

									"type": {
										Type:     schema.TypeString,
										Computed: true,
									},
								},
							},
						},
					},
				},
			},

			"oauth2_permissions": {
				Type:     schema.TypeList,
				Optional: true,
				Computed: true,
				Elem: &schema.Resource{
					Schema: map[string]*schema.Schema{
						"admin_consent_description": {
							Type:     schema.TypeString,
							Computed: true,
						},

						"admin_consent_display_name": {
							Type:     schema.TypeString,
							Computed: true,
						},

						"id": {
							Type:     schema.TypeString,
							Computed: true,
						},

						"is_enabled": {
							Type:     schema.TypeBool,
							Computed: true,
						},

						"type": {
							Type:     schema.TypeString,
							Computed: true,
						},

						"user_consent_description": {
							Type:     schema.TypeString,
							Computed: true,
						},

						"user_consent_display_name": {
							Type:     schema.TypeString,
							Computed: true,
						},

						"value": {
							Type:     schema.TypeString,
							Computed: true,
						},
					},
				},
			},
		},
	}
}

func dataApplicationRead(d *schema.ResourceData, meta interface{}) error {
	client := meta.(*ArmClient).applicationsClient
	ctx := meta.(*ArmClient).StopContext

	var app graphrbac.Application

	if oId, ok := d.GetOk("object_id"); ok {

		// use the object_id to find the Azure AD application
		objectId := oId.(string)
		resp, err := client.Get(ctx, objectId)
		if err != nil {
			if ar.ResponseWasNotFound(resp.Response) {
				return fmt.Errorf("Error: AzureAD Application with ID %q was not found", objectId)
			}

			return fmt.Errorf("Error making Read request on AzureAD Application with ID %q: %+v", objectId, err)
		}

		app = resp
	} else {

		// use the name to find the Azure AD application
		name := d.Get("name").(string)
		filter := fmt.Sprintf("displayName eq '%s'", name)

		resp, err := client.ListComplete(ctx, filter)
		if err != nil {
			return fmt.Errorf("Error listing Azure AD Applications: %+v", err)
		}

		var a *graphrbac.Application
		for _, v := range *resp.Response().Value {
			if v.DisplayName != nil {
				if *v.DisplayName == name {
					a = &v
					break
				}
			}
		}

		if a == nil {
			return fmt.Errorf("Couldn't locate an Azure AD Application with a name of %q", name)
		}
		app = *a
	}

	if app.ObjectID == nil {
		return fmt.Errorf("Application objectId is nil")
	}
	d.SetId(*app.ObjectID)

	d.Set("object_id", app.ObjectID)
	d.Set("name", app.DisplayName)
	d.Set("application_id", app.AppID)
	d.Set("homepage", app.Homepage)
	d.Set("available_to_other_tenants", app.AvailableToOtherTenants)
	d.Set("oauth2_allow_implicit_flow", app.Oauth2AllowImplicitFlow)

<<<<<<< HEAD
	if err := d.Set("identifier_uris", tf.FlattenStringSlicePtr(application.IdentifierUris)); err != nil {
		return fmt.Errorf("Error setting `identifier_uris`: %+v", err)
	}

	if err := d.Set("reply_urls", tf.FlattenStringSlicePtr(application.ReplyUrls)); err != nil {
=======
	if err := d.Set("identifier_uris", tf.FlattenStringArrayPtr(app.IdentifierUris)); err != nil {
		return fmt.Errorf("Error setting `identifier_uris`: %+v", err)
	}

	if err := d.Set("reply_urls", tf.FlattenStringArrayPtr(app.ReplyUrls)); err != nil {
>>>>>>> f8bd1083
		return fmt.Errorf("Error setting `reply_urls`: %+v", err)
	}

	if err := d.Set("required_resource_access", flattenADApplicationRequiredResourceAccess(app.RequiredResourceAccess)); err != nil {
		return fmt.Errorf("Error setting `required_resource_access`: %+v", err)
	}

	switch appType := app.AdditionalProperties["publicClient"]; appType {
	case true:
		d.Set("type", "native")
	default:
		d.Set("type", "webapp/api")
	}

	if groupMembershipClaims, ok := app.AdditionalProperties["groupMembershipClaims"]; ok {
		d.Set("group_membership_claims", groupMembershipClaims)
	}

	if oauth2Permissions, ok := app.AdditionalProperties["oauth2Permissions"].([]interface{}); ok {
		d.Set("oauth2_permissions", flattenADApplicationOauth2Permissions(oauth2Permissions))
	}

	return nil
}<|MERGE_RESOLUTION|>--- conflicted
+++ resolved
@@ -220,19 +220,11 @@
 	d.Set("available_to_other_tenants", app.AvailableToOtherTenants)
 	d.Set("oauth2_allow_implicit_flow", app.Oauth2AllowImplicitFlow)
 
-<<<<<<< HEAD
-	if err := d.Set("identifier_uris", tf.FlattenStringSlicePtr(application.IdentifierUris)); err != nil {
-		return fmt.Errorf("Error setting `identifier_uris`: %+v", err)
-	}
-
-	if err := d.Set("reply_urls", tf.FlattenStringSlicePtr(application.ReplyUrls)); err != nil {
-=======
 	if err := d.Set("identifier_uris", tf.FlattenStringArrayPtr(app.IdentifierUris)); err != nil {
 		return fmt.Errorf("Error setting `identifier_uris`: %+v", err)
 	}
 
 	if err := d.Set("reply_urls", tf.FlattenStringArrayPtr(app.ReplyUrls)); err != nil {
->>>>>>> f8bd1083
 		return fmt.Errorf("Error setting `reply_urls`: %+v", err)
 	}
 
