--- conflicted
+++ resolved
@@ -194,14 +194,8 @@
 	properties := graphrbac.ApplicationCreateParameters{
 		AdditionalProperties:    make(map[string]interface{}),
 		DisplayName:             &name,
-<<<<<<< HEAD
-		Homepage:                expandADApplicationHomepage(d, name),
-		IdentifierUris:          tf.ExpandStringSlicePtr(d.Get("identifier_uris").([]interface{})),
+		IdentifierUris:          tf.ExpandStringSlicePtr(identUrls.([]interface{})),
 		ReplyUrls:               tf.ExpandStringSlicePtr(d.Get("reply_urls").(*schema.Set).List()),
-=======
-		IdentifierUris:          tf.ExpandStringArrayPtr(identUrls.([]interface{})),
-		ReplyUrls:               tf.ExpandStringArrayPtr(d.Get("reply_urls").(*schema.Set).List()),
->>>>>>> f8bd1083
 		AvailableToOtherTenants: p.Bool(d.Get("available_to_other_tenants").(bool)),
 		RequiredResourceAccess:  expandADApplicationRequiredResourceAccess(d),
 	}
@@ -308,7 +302,7 @@
 		switch appType := d.Get("type"); appType {
 		case "webapp/api":
 			properties.AdditionalProperties["publicClient"] = false
-			properties.IdentifierUris = tf.ExpandStringArrayPtr(d.Get("identifier_uris").([]interface{}))
+			properties.IdentifierUris = tf.ExpandStringSlicePtr(d.Get("identifier_uris").([]interface{}))
 		case "native":
 			properties.AdditionalProperties["publicClient"] = true
 			properties.IdentifierUris = &[]string{}
@@ -350,9 +344,6 @@
 		d.Set("group_membership_claims", groupMembershipClaims)
 	}
 
-<<<<<<< HEAD
-	if err := d.Set("identifier_uris", tf.FlattenStringSlicePtr(resp.IdentifierUris)); err != nil {
-=======
 	switch appType := resp.AdditionalProperties["publicClient"]; appType {
 	case true:
 		d.Set("type", "native")
@@ -361,7 +352,6 @@
 	}
 
 	if err := d.Set("identifier_uris", tf.FlattenStringArrayPtr(resp.IdentifierUris)); err != nil {
->>>>>>> f8bd1083
 		return fmt.Errorf("Error setting `identifier_uris`: %+v", err)
 	}
 
