package azuread

import (
	"fmt"
	"log"

	"github.com/Azure/azure-sdk-for-go/services/graphrbac/1.6/graphrbac"
	"github.com/hashicorp/go-uuid"
	"github.com/hashicorp/terraform/helper/schema"
	"github.com/hashicorp/terraform/helper/validation"
	"github.com/terraform-providers/terraform-provider-azuread/azuread/helpers/ar"
	"github.com/terraform-providers/terraform-provider-azuread/azuread/helpers/graph"
	"github.com/terraform-providers/terraform-provider-azuread/azuread/helpers/p"
	"github.com/terraform-providers/terraform-provider-azuread/azuread/helpers/tf"
	"github.com/terraform-providers/terraform-provider-azuread/azuread/helpers/validate"
)

const resourceApplicationName = "azuread_application"

func resourceApplication() *schema.Resource {
	return &schema.Resource{
		Create: resourceApplicationCreate,
		Read:   resourceApplicationRead,
		Update: resourceApplicationUpdate,
		Delete: resourceApplicationDelete,

		Importer: &schema.ResourceImporter{
			State: schema.ImportStatePassthrough,
		},

		Schema: map[string]*schema.Schema{
			"name": {
				Type:         schema.TypeString,
				Required:     true,
				ValidateFunc: validation.NoZeroValues,
			},

			"homepage": {
				Type:         schema.TypeString,
				Optional:     true,
				Computed:     true,
				ValidateFunc: validate.URLIsHTTPS,
			},

			"identifier_uris": {
				Type:     schema.TypeList,
				Optional: true,
				Computed: true,
				Elem: &schema.Schema{
					Type:         schema.TypeString,
					ValidateFunc: validate.URLIsHTTPOrHTTPS,
				},
			},

			"reply_urls": {
				Type:     schema.TypeSet,
				Optional: true,
				Computed: true,
				Elem: &schema.Schema{
					Type:         schema.TypeString,
					ValidateFunc: validate.NoEmptyStrings,
				},
			},

			"available_to_other_tenants": {
				Type:     schema.TypeBool,
				Optional: true,
			},

			"oauth2_allow_implicit_flow": {
				Type:     schema.TypeBool,
				Optional: true,
			},

			"application_id": {
				Type:     schema.TypeString,
				Computed: true,
			},

			"group_membership_claims": {
				Type:     schema.TypeString,
				Optional: true,
				ValidateFunc: validation.StringInSlice(
					[]string{"None", "SecurityGroup", "All"},
					false,
				),
			},

			"type": {
				Type:         schema.TypeString,
				Optional:     true,
				ValidateFunc: validation.StringInSlice([]string{"webapp/api", "native"}, false),
				Default:      "webapp/api",
			},

			"required_resource_access": {
				Type:     schema.TypeSet,
				Optional: true,
				Elem: &schema.Resource{
					Schema: map[string]*schema.Schema{
						"resource_app_id": {
							Type:     schema.TypeString,
							Required: true,
						},

						"resource_access": {
							Type:     schema.TypeList,
							Required: true,
							Elem: &schema.Resource{
								Schema: map[string]*schema.Schema{
									"id": {
										Type:         schema.TypeString,
										Required:     true,
										ValidateFunc: validate.UUID,
									},

									"type": {
										Type:     schema.TypeString,
										Required: true,
										ValidateFunc: validation.StringInSlice(
											[]string{"Scope", "Role"},
											false, // force case sensitivity
										),
									},
								},
							},
						},
					},
				},
			},

			"oauth2_permissions": {
				Type:     schema.TypeList,
				Computed: true,
				Elem: &schema.Resource{
					Schema: map[string]*schema.Schema{
						"admin_consent_description": {
							Type:     schema.TypeString,
							Computed: true,
						},

						"admin_consent_display_name": {
							Type:     schema.TypeString,
							Computed: true,
						},

						"id": {
							Type:     schema.TypeString,
							Computed: true,
						},

						"is_enabled": {
							Type:     schema.TypeBool,
							Computed: true,
						},

						"type": {
							Type:     schema.TypeString,
							Computed: true,
						},

						"user_consent_description": {
							Type:     schema.TypeString,
							Computed: true,
						},

						"user_consent_display_name": {
							Type:     schema.TypeString,
							Computed: true,
						},

						"value": {
							Type:     schema.TypeString,
							Computed: true,
						},
					},
				},
			},

<<<<<<< HEAD
			"app_role": {
				Type:     schema.TypeSet,
				Optional: true,
				Elem: &schema.Resource{
					Schema: map[string]*schema.Schema{
						"id": {
							Type:     schema.TypeString,
							Computed: true,
						},

						"allowed_member_types": {
							Type:     schema.TypeSet,
							Required: true,
							MinItems: 1,
							Elem: &schema.Schema{
								Type: schema.TypeString,
								ValidateFunc: validation.StringInSlice(
									[]string{"User", "Application"},
									false, // force case sensitivity
								),
							},
						},

						"description": {
							Type:         schema.TypeString,
							Required:     true,
							ValidateFunc: validate.NoEmptyStrings,
						},

						"display_name": {
							Type:         schema.TypeString,
							Required:     true,
							ValidateFunc: validate.NoEmptyStrings,
						},

						"is_enabled": {
							Type:     schema.TypeBool,
							Optional: true,
							Default:  true,
						},

						"value": {
							Type:         schema.TypeString,
							Required:     true,
							ValidateFunc: validate.NoEmptyStrings,
						},
					},
				},
=======
			"object_id": {
				Type:     schema.TypeString,
				Computed: true,
>>>>>>> 0ed69853
			},
		},
	}
}

func resourceApplicationCreate(d *schema.ResourceData, meta interface{}) error {
	client := meta.(*ArmClient).applicationsClient
	ctx := meta.(*ArmClient).StopContext

	name := d.Get("name").(string)
	appType := d.Get("type")
	identUrls, hasIdentUrls := d.GetOk("identifier_uris")
	if appType == "native" {
		if hasIdentUrls {
			return fmt.Errorf("identifier_uris is not required for a native application")
		}
	}

	var disableAppRoles = false

	properties := graphrbac.ApplicationCreateParameters{
		AdditionalProperties:    make(map[string]interface{}),
		DisplayName:             &name,
		IdentifierUris:          tf.ExpandStringSlicePtr(identUrls.([]interface{})),
		ReplyUrls:               tf.ExpandStringSlicePtr(d.Get("reply_urls").(*schema.Set).List()),
		AvailableToOtherTenants: p.Bool(d.Get("available_to_other_tenants").(bool)),
		RequiredResourceAccess:  expandADApplicationRequiredResourceAccess(d),
		AppRoles:                expandADApplicationAppRoles(d.Get("app_role").(*schema.Set).List(), disableAppRoles),
	}

	if v, ok := d.GetOk("homepage"); ok {
		properties.Homepage = p.String(v.(string))
	} else {
		// continue to automatically set the homepage with the type is not native
		if appType != "native" {
			properties.Homepage = p.String(fmt.Sprintf("https://%s", name))

		}
	}

	if v, ok := d.GetOk("oauth2_allow_implicit_flow"); ok {
		properties.Oauth2AllowImplicitFlow = p.Bool(v.(bool))
	}

	if v, ok := d.GetOk("group_membership_claims"); ok {
		properties.AdditionalProperties["groupMembershipClaims"] = v
	}

	app, err := client.Create(ctx, properties)
	if err != nil {
		return err
	}
	if app.ObjectID == nil {
		return fmt.Errorf("Application objectId is nil")
	}
	d.SetId(*app.ObjectID)

	_, err = graph.WaitForReplication(func() (interface{}, error) {
		return client.Get(ctx, *app.ObjectID)
	})
	if err != nil {
		return fmt.Errorf("Error waiting for Application with ObjectId %q: %+v", *app.ObjectID, err)
	}

	// follow suggested hack for azure-cli
	// AAD graph doesn't have the API to create a native app, aka public client, the recommended hack is
	// to create a web app first, then convert to a native one
	if appType == "native" {

		properties := graphrbac.ApplicationUpdateParameters{
			Homepage:       nil,
			IdentifierUris: &[]string{},
			AdditionalProperties: map[string]interface{}{
				"publicClient": true,
			},
		}
		if _, err := client.Patch(ctx, *app.ObjectID, properties); err != nil {
			return err
		}
	}

	return resourceApplicationRead(d, meta)
}

func resourceApplicationUpdate(d *schema.ResourceData, meta interface{}) error {
	client := meta.(*ArmClient).applicationsClient
	ctx := meta.(*ArmClient).StopContext

	name := d.Get("name").(string)

	var properties graphrbac.ApplicationUpdateParameters
	properties.AdditionalProperties = make(map[string]interface{})

	if d.HasChange("name") {
		properties.DisplayName = &name
	}

	if d.HasChange("homepage") {
		properties.Homepage = p.String(d.Get("homepage").(string))
	}

	if d.HasChange("identifier_uris") {
		properties.IdentifierUris = tf.ExpandStringSlicePtr(d.Get("identifier_uris").([]interface{}))
	}

	if d.HasChange("reply_urls") {
		properties.ReplyUrls = tf.ExpandStringSlicePtr(d.Get("reply_urls").(*schema.Set).List())
	}

	if d.HasChange("available_to_other_tenants") {
		availableToOtherTenants := d.Get("available_to_other_tenants").(bool)
		properties.AvailableToOtherTenants = p.Bool(availableToOtherTenants)
	}

	if d.HasChange("oauth2_allow_implicit_flow") {
		oauth := d.Get("oauth2_allow_implicit_flow").(bool)
		properties.Oauth2AllowImplicitFlow = p.Bool(oauth)
	}

	if d.HasChange("required_resource_access") {
		properties.RequiredResourceAccess = expandADApplicationRequiredResourceAccess(d)
	}

	if d.HasChange("app_role") {
		var disableAppRoles = true
		var appRolesProperties graphrbac.ApplicationUpdateParameters
		oldAppRolesRaw, newAppRolesRaw := d.GetChange("app_role")
		appRolesProperties.AppRoles = expandADApplicationAppRoles(oldAppRolesRaw.(*schema.Set).List(), disableAppRoles)
		if _, err := client.Patch(ctx, d.Id(), appRolesProperties); err != nil {
			return fmt.Errorf("Error disabling App Roles for Azure AD Application with ID %q: %+v", d.Id(), err)
		}
		disableAppRoles = false
		properties.AppRoles = expandADApplicationAppRoles(newAppRolesRaw.(*schema.Set).List(), disableAppRoles)
	}

	if d.HasChange("group_membership_claims") {
		groupMembershipClaims := d.Get("group_membership_claims").(string)

		if len(groupMembershipClaims) == 0 {
			properties.AdditionalProperties["groupMembershipClaims"] = nil
		} else {
			properties.AdditionalProperties["groupMembershipClaims"] = groupMembershipClaims
		}
	}

	if d.HasChange("type") {
		switch appType := d.Get("type"); appType {
		case "webapp/api":
			properties.AdditionalProperties["publicClient"] = false
			properties.IdentifierUris = tf.ExpandStringSlicePtr(d.Get("identifier_uris").([]interface{}))
		case "native":
			properties.AdditionalProperties["publicClient"] = true
			properties.IdentifierUris = &[]string{}
		default:
			return fmt.Errorf("Error paching Azure AD Application with ID %q: Unknow application type %v. Supported types are [webapp/api, native]", d.Id(), appType)
		}
	}

	if _, err := client.Patch(ctx, d.Id(), properties); err != nil {
		return fmt.Errorf("Error patching Azure AD Application with ID %q: %+v", d.Id(), err)
	}

	return resourceApplicationRead(d, meta)
}

func resourceApplicationRead(d *schema.ResourceData, meta interface{}) error {
	client := meta.(*ArmClient).applicationsClient
	ctx := meta.(*ArmClient).StopContext

	resp, err := client.Get(ctx, d.Id())
	if err != nil {
		if ar.ResponseWasNotFound(resp.Response) {
			log.Printf("[DEBUG] Azure AD Application with ID %q was not found - removing from state", d.Id())
			d.SetId("")
			return nil
		}

		return fmt.Errorf("Error retrieving Azure AD Application with ID %q: %+v", d.Id(), err)
	}

	d.Set("name", resp.DisplayName)
	d.Set("application_id", resp.AppID)
	d.Set("homepage", resp.Homepage)
	d.Set("available_to_other_tenants", resp.AvailableToOtherTenants)
	d.Set("oauth2_allow_implicit_flow", resp.Oauth2AllowImplicitFlow)
	d.Set("object_id", resp.ObjectID)

	if groupMembershipClaims, ok := resp.AdditionalProperties["groupMembershipClaims"]; ok {
		d.Set("group_membership_claims", groupMembershipClaims)
	}

	switch appType := resp.AdditionalProperties["publicClient"]; appType {
	case true:
		d.Set("type", "native")
	default:
		d.Set("type", "webapp/api")
	}

	if err := d.Set("identifier_uris", tf.FlattenStringSlicePtr(resp.IdentifierUris)); err != nil {
		return fmt.Errorf("Error setting `identifier_uris`: %+v", err)
	}

	if err := d.Set("reply_urls", tf.FlattenStringSlicePtr(resp.ReplyUrls)); err != nil {
		return fmt.Errorf("Error setting `reply_urls`: %+v", err)
	}

	if err := d.Set("required_resource_access", flattenADApplicationRequiredResourceAccess(resp.RequiredResourceAccess)); err != nil {
		return fmt.Errorf("Error setting `required_resource_access`: %+v", err)
	}

	if err := d.Set("app_role", flattenADApplicationAppRoles(resp.AppRoles)); err != nil {
		return fmt.Errorf("Error setting `app_role`: %+v", err)
	}

	if oauth2Permissions, ok := resp.AdditionalProperties["oauth2Permissions"].([]interface{}); ok {
		d.Set("oauth2_permissions", flattenADApplicationOauth2Permissions(oauth2Permissions))
	}

	return nil
}

func resourceApplicationDelete(d *schema.ResourceData, meta interface{}) error {
	client := meta.(*ArmClient).applicationsClient
	ctx := meta.(*ArmClient).StopContext

	// in order to delete an application which is available to other tenants, we first have to disable this setting
	availableToOtherTenants := d.Get("available_to_other_tenants").(bool)
	if availableToOtherTenants {
		log.Printf("[DEBUG] Azure AD Application is available to other tenants - disabling that feature before deleting.")
		properties := graphrbac.ApplicationUpdateParameters{
			AvailableToOtherTenants: p.Bool(false),
		}

		if _, err := client.Patch(ctx, d.Id(), properties); err != nil {
			return fmt.Errorf("Error patching Azure AD Application with ID %q: %+v", d.Id(), err)
		}
	}

	resp, err := client.Delete(ctx, d.Id())
	if err != nil {
		if !ar.ResponseWasNotFound(resp) {
			return fmt.Errorf("Error Deleting Azure AD Application with ID %q: %+v", d.Id(), err)
		}
	}

	return nil
}

func expandADApplicationRequiredResourceAccess(d *schema.ResourceData) *[]graphrbac.RequiredResourceAccess {
	requiredResourcesAccesses := d.Get("required_resource_access").(*schema.Set).List()
	result := make([]graphrbac.RequiredResourceAccess, 0)

	for _, raw := range requiredResourcesAccesses {
		requiredResourceAccess := raw.(map[string]interface{})
		resource_app_id := requiredResourceAccess["resource_app_id"].(string)

		result = append(result,
			graphrbac.RequiredResourceAccess{
				ResourceAppID: &resource_app_id,
				ResourceAccess: expandADApplicationResourceAccess(
					requiredResourceAccess["resource_access"].([]interface{}),
				),
			},
		)
	}
	return &result
}

func expandADApplicationResourceAccess(in []interface{}) *[]graphrbac.ResourceAccess {
	var resourceAccesses []graphrbac.ResourceAccess
	for _, resource_access_raw := range in {
		resource_access := resource_access_raw.(map[string]interface{})

		resourceId := resource_access["id"].(string)
		resourceType := resource_access["type"].(string)

		resourceAccesses = append(resourceAccesses,
			graphrbac.ResourceAccess{
				ID:   &resourceId,
				Type: &resourceType,
			},
		)
	}

	return &resourceAccesses
}

func flattenADApplicationRequiredResourceAccess(in *[]graphrbac.RequiredResourceAccess) []map[string]interface{} {
	if in == nil {
		return []map[string]interface{}{}
	}

	result := make([]map[string]interface{}, 0, len(*in))
	for _, requiredResourceAccess := range *in {
		resource := make(map[string]interface{})
		if requiredResourceAccess.ResourceAppID != nil {
			resource["resource_app_id"] = *requiredResourceAccess.ResourceAppID
		}

		resource["resource_access"] = flattenADApplicationResourceAccess(requiredResourceAccess.ResourceAccess)

		result = append(result, resource)
	}

	return result
}

func flattenADApplicationResourceAccess(in *[]graphrbac.ResourceAccess) []interface{} {
	if in == nil {
		return []interface{}{}
	}

	accesses := make([]interface{}, 0)
	for _, resourceAccess := range *in {
		access := make(map[string]interface{})
		if resourceAccess.ID != nil {
			access["id"] = *resourceAccess.ID
		}
		if resourceAccess.Type != nil {
			access["type"] = *resourceAccess.Type
		}
		accesses = append(accesses, access)
	}

	return accesses
}

func flattenADApplicationOauth2Permissions(in []interface{}) []map[string]interface{} {
	if in == nil {
		return []map[string]interface{}{}
	}

	result := make([]map[string]interface{}, 0, len(in))
	for _, oauth2Permissions := range in {
		rawPermission := oauth2Permissions.(map[string]interface{})
		permission := make(map[string]interface{})
		if v := rawPermission["adminConsentDescription"]; v != nil {
			permission["admin_consent_description"] = v
		}
		if v := rawPermission["adminConsentDisplayName"]; v != nil {
			permission["admin_consent_description"] = v
		}
		if v := rawPermission["id"]; v != nil {
			permission["id"] = v
		}
		if v := rawPermission["isEnabled"]; v != nil {
			permission["is_enabled"] = v.(bool)
		}
		if v := rawPermission["type"]; v != nil {
			permission["type"] = v
		}
		if v := rawPermission["userConsentDescription"]; v != nil {
			permission["user_consent_description"] = v
		}
		if v := rawPermission["userConsentDisplayName"]; v != nil {
			permission["user_consent_display_name"] = v
		}
		if v := rawPermission["value"]; v != nil {
			permission["value"] = v
		}

		result = append(result, permission)
	}

	return result
}

func expandADApplicationAppRoles(in []interface{}, disable bool) *[]graphrbac.AppRole {
	var results []graphrbac.AppRole

	for _, appRoleRaw := range in {
		appRole := appRoleRaw.(map[string]interface{})
		appRoleID := appRole["id"].(string)
		if appRoleID == "" {
			appRoleID, _ = uuid.GenerateUUID()
		}
		var appRoleAllowedMemberTypes []string
		for _, appRoleAllowedMemberType := range appRole["allowed_member_types"].(*schema.Set).List() {
			appRoleAllowedMemberTypes = append(appRoleAllowedMemberTypes, appRoleAllowedMemberType.(string))
		}
		appRoleDescription := appRole["description"].(string)
		appRoleDisplayName := appRole["display_name"].(string)
		appRoleIsEnabled := appRole["is_enabled"].(bool)
		if disable {
			appRoleIsEnabled = false
		}
		appRoleValue := appRole["value"].(string)

		results = append(results,
			graphrbac.AppRole{
				ID:                 &appRoleID,
				AllowedMemberTypes: &appRoleAllowedMemberTypes,
				Description:        &appRoleDescription,
				DisplayName:        &appRoleDisplayName,
				IsEnabled:          &appRoleIsEnabled,
				Value:              &appRoleValue,
			},
		)
	}
	return &results
}

func flattenADApplicationAppRoles(in *[]graphrbac.AppRole) []interface{} {
	if in == nil {
		return []interface{}{}
	}

	appRoles := make([]interface{}, 0)
	for _, role := range *in {
		appRole := make(map[string]interface{})
		if role.ID != nil {
			appRole["id"] = *role.ID
		}
		if role.AllowedMemberTypes != nil {
			appRole["allowed_member_types"] = *role.AllowedMemberTypes
		}
		if role.Description != nil {
			appRole["description"] = *role.Description
		}
		if role.DisplayName != nil {
			appRole["display_name"] = *role.DisplayName
		}
		if role.IsEnabled != nil {
			appRole["is_enabled"] = *role.IsEnabled
		}
		if role.Value != nil {
			appRole["value"] = *role.Value
		}
		appRoles = append(appRoles, appRole)
	}

	return appRoles
}<|MERGE_RESOLUTION|>--- conflicted
+++ resolved
@@ -177,7 +177,6 @@
 				},
 			},
 
-<<<<<<< HEAD
 			"app_role": {
 				Type:     schema.TypeSet,
 				Optional: true,
@@ -226,11 +225,11 @@
 						},
 					},
 				},
-=======
+			},
+
 			"object_id": {
 				Type:     schema.TypeString,
 				Computed: true,
->>>>>>> 0ed69853
 			},
 		},
 	}
