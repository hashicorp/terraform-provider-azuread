package azuread

import (
	"fmt"
	"log"

	"github.com/Azure/azure-sdk-for-go/services/graphrbac/1.6/graphrbac"
	"github.com/hashicorp/terraform/helper/schema"
	"github.com/hashicorp/terraform/helper/validation"
	"github.com/terraform-providers/terraform-provider-azuread/azuread/helpers/ar"
	"github.com/terraform-providers/terraform-provider-azuread/azuread/helpers/p"
	"github.com/terraform-providers/terraform-provider-azuread/azuread/helpers/tf"
	"github.com/terraform-providers/terraform-provider-azuread/azuread/helpers/validate"
)

func resourceApplication() *schema.Resource {
	return &schema.Resource{
		Create: resourceApplicationCreate,
		Read:   resourceApplicationRead,
		Update: resourceApplicationUpdate,
		Delete: resourceApplicationDelete,

		Importer: &schema.ResourceImporter{
			State: schema.ImportStatePassthrough,
		},

		Schema: map[string]*schema.Schema{
			"name": {
				Type:         schema.TypeString,
				Required:     true,
				ValidateFunc: validation.NoZeroValues,
			},

			"homepage": {
				Type:         schema.TypeString,
				Optional:     true,
				Computed:     true,
				ValidateFunc: validate.URLIsHTTPS,
			},

			"identifier_uris": {
				Type:     schema.TypeList,
				Optional: true,
				Computed: true,
				Elem: &schema.Schema{
					Type:         schema.TypeString,
					ValidateFunc: validate.URLIsHTTPOrHTTPS,
				},
			},

			"reply_urls": {
				Type:     schema.TypeSet,
				Optional: true,
				Computed: true,
				Elem: &schema.Schema{
					Type:         schema.TypeString,
					ValidateFunc: validate.URLIsHTTPOrHTTPS,
				},
			},

			"available_to_other_tenants": {
				Type:     schema.TypeBool,
				Optional: true,
			},

			"oauth2_allow_implicit_flow": {
				Type:     schema.TypeBool,
				Optional: true,
			},

			"application_id": {
				Type:     schema.TypeString,
				Computed: true,
			},

			"group_membership_claims": {
				Type:     schema.TypeString,
				Optional: true,
				ValidateFunc: validation.StringInSlice(
					[]string{"None", "SecurityGroup", "All"},
					false,
				),
			},

			"required_resource_access": {
				Type:     schema.TypeSet,
				Optional: true,
				Elem: &schema.Resource{
					Schema: map[string]*schema.Schema{
						"resource_app_id": {
							Type:     schema.TypeString,
							Required: true,
						},

						"resource_access": {
							Type:     schema.TypeList,
							Required: true,
							Elem: &schema.Resource{
								Schema: map[string]*schema.Schema{
									"id": {
										Type:         schema.TypeString,
										Required:     true,
										ValidateFunc: validate.UUID,
									},

									"type": {
										Type:     schema.TypeString,
										Required: true,
										ValidateFunc: validation.StringInSlice(
											[]string{"Scope", "Role"},
											false, // force case sensitivity
										),
									},
								},
							},
						},
					},
				},
			},
			"type": {
				Type:         schema.TypeString,
				Optional:     true,
				ValidateFunc: validation.StringInSlice([]string{"webapp/api", "native"}, false),
				Default:      "webapp/api",
			},
		},
	}
}

func resourceApplicationCreate(d *schema.ResourceData, meta interface{}) error {
	client := meta.(*ArmClient).applicationsClient
	ctx := meta.(*ArmClient).StopContext

	name := d.Get("name").(string)

	appType := d.Get("type")

	if appType == "native" {
		if _, ok := d.GetOk("identifier_uris"); ok {
			return fmt.Errorf("identifier_uris is not required for a native application")
		}
	} else if appType != "webapp/api" {
		return fmt.Errorf("Error creating Azure AD Application with name %q: Unknow application type %v. Supported types are [webapp/api, native]", name, appType)
	}

	properties := graphrbac.ApplicationCreateParameters{
		AdditionalProperties:    make(map[string]interface{}),
		DisplayName:             &name,
		IdentifierUris:          tf.ExpandStringArrayPtr(d.Get("identifier_uris").([]interface{})),
		ReplyUrls:               tf.ExpandStringArrayPtr(d.Get("reply_urls").(*schema.Set).List()),
		AvailableToOtherTenants: p.Bool(d.Get("available_to_other_tenants").(bool)),
		RequiredResourceAccess:  expandADApplicationRequiredResourceAccess(d),
	}

	if _, ok := d.GetOk("homepage"); ok {
		properties.Homepage = expandADApplicationHomepage(d, name)
	}

	if v, ok := d.GetOk("oauth2_allow_implicit_flow"); ok {
		properties.Oauth2AllowImplicitFlow = p.Bool(v.(bool))
	}

	if v, ok := d.GetOk("group_membership_claims"); ok {
		properties.AdditionalProperties["groupMembershipClaims"] = v
	}

	app, err := client.Create(ctx, properties)
	if err != nil {
		return err
	}

	if app.ObjectID == nil {
		return fmt.Errorf("Application objectId is nil")
	}

	// follow suggested hack for azure-cli
	// AAD graph doesn't have the API to create a native app, aka public client, the recommended hack is
	// to create a web app first, then convert to a native one
	if appType == "native" {

		properties := graphrbac.ApplicationUpdateParameters{
			Homepage:       nil,
			IdentifierUris: &[]string{},
			AdditionalProperties: map[string]interface{}{
				"publicClient": true,
			},
		}
		if _, err := client.Patch(ctx, *app.ObjectID, properties); err != nil {
			return err
		}
	}

	d.SetId(*app.ObjectID)

	return resourceApplicationRead(d, meta)
}

func resourceApplicationUpdate(d *schema.ResourceData, meta interface{}) error {
	client := meta.(*ArmClient).applicationsClient
	ctx := meta.(*ArmClient).StopContext

	name := d.Get("name").(string)

	var properties graphrbac.ApplicationUpdateParameters
	properties.AdditionalProperties = make(map[string]interface{})

	if d.HasChange("name") {
		properties.DisplayName = &name
	}

	if d.HasChange("homepage") {
		properties.Homepage = expandADApplicationHomepage(d, name)
	}

	if d.HasChange("identifier_uris") {
		properties.IdentifierUris = tf.ExpandStringArrayPtr(d.Get("identifier_uris").([]interface{}))
	}

	if d.HasChange("reply_urls") {
		properties.ReplyUrls = tf.ExpandStringArrayPtr(d.Get("reply_urls").(*schema.Set).List())
	}

	if d.HasChange("available_to_other_tenants") {
		availableToOtherTenants := d.Get("available_to_other_tenants").(bool)
		properties.AvailableToOtherTenants = p.Bool(availableToOtherTenants)
	}

	if d.HasChange("oauth2_allow_implicit_flow") {
		oauth := d.Get("oauth2_allow_implicit_flow").(bool)
		properties.Oauth2AllowImplicitFlow = p.Bool(oauth)
	}

	if d.HasChange("required_resource_access") {
		properties.RequiredResourceAccess = expandADApplicationRequiredResourceAccess(d)
	}

<<<<<<< HEAD
	if d.HasChange("type") {

		switch appType := d.Get("type"); appType {

		case "webapp/api":
			properties.AdditionalProperties = map[string]interface{}{
				"publicClient": false,
			}
			properties.IdentifierUris = tf.ExpandStringArrayPtr(d.Get("identifier_uris").([]interface{}))
		case "native":
			properties.AdditionalProperties = map[string]interface{}{
				"publicClient": true,
			}
			properties.IdentifierUris = &[]string{}
		default:
			return fmt.Errorf("Error paching Azure AD Application with ID %q: Unknow application type %v. Supported types are [webapp/api, native]", d.Id(), appType)

=======
	if d.HasChange("group_membership_claims") {
		groupMembershipClaims := d.Get("group_membership_claims").(string)

		if len(groupMembershipClaims) == 0 {
			properties.AdditionalProperties["groupMembershipClaims"] = nil
		} else {
			properties.AdditionalProperties["groupMembershipClaims"] = groupMembershipClaims
>>>>>>> abb056bf
		}
	}

	if _, err := client.Patch(ctx, d.Id(), properties); err != nil {
		return fmt.Errorf("Error patching Azure AD Application with ID %q: %+v", d.Id(), err)
	}

	return resourceApplicationRead(d, meta)
}

func resourceApplicationRead(d *schema.ResourceData, meta interface{}) error {
	client := meta.(*ArmClient).applicationsClient
	ctx := meta.(*ArmClient).StopContext

	resp, err := client.Get(ctx, d.Id())
	if err != nil {
		if ar.ResponseWasNotFound(resp.Response) {
			log.Printf("[DEBUG] Azure AD Application with ID %q was not found - removing from state", d.Id())
			d.SetId("")
			return nil
		}

		return fmt.Errorf("Error retrieving Azure AD Application with ID %q: %+v", d.Id(), err)
	}

	d.Set("name", resp.DisplayName)
	d.Set("application_id", resp.AppID)
	d.Set("homepage", resp.Homepage)
	d.Set("available_to_other_tenants", resp.AvailableToOtherTenants)
	d.Set("oauth2_allow_implicit_flow", resp.Oauth2AllowImplicitFlow)

<<<<<<< HEAD
	switch appType := resp.AdditionalProperties["publicClient"]; appType {
	case true:
		d.Set("type", "native")
	default:
		d.Set("type", "webapp/api")
=======
	if groupMembershipClaims, ok := resp.AdditionalProperties["groupMembershipClaims"]; ok {
		d.Set("group_membership_claims", groupMembershipClaims)
>>>>>>> abb056bf
	}

	if err := d.Set("identifier_uris", tf.FlattenStringArrayPtr(resp.IdentifierUris)); err != nil {
		return fmt.Errorf("Error setting `identifier_uris`: %+v", err)
	}

	if err := d.Set("reply_urls", tf.FlattenStringArrayPtr(resp.ReplyUrls)); err != nil {
		return fmt.Errorf("Error setting `reply_urls`: %+v", err)
	}

	if err := d.Set("required_resource_access", flattenADApplicationRequiredResourceAccess(resp.RequiredResourceAccess)); err != nil {
		return fmt.Errorf("Error setting `required_resource_access`: %+v", err)
	}

	return nil
}

func resourceApplicationDelete(d *schema.ResourceData, meta interface{}) error {
	client := meta.(*ArmClient).applicationsClient
	ctx := meta.(*ArmClient).StopContext

	// in order to delete an application which is available to other tenants, we first have to disable this setting
	availableToOtherTenants := d.Get("available_to_other_tenants").(bool)
	if availableToOtherTenants {
		log.Printf("[DEBUG] Azure AD Application is available to other tenants - disabling that feature before deleting.")
		properties := graphrbac.ApplicationUpdateParameters{
			AvailableToOtherTenants: p.Bool(false),
		}

		if _, err := client.Patch(ctx, d.Id(), properties); err != nil {
			return fmt.Errorf("Error patching Azure AD Application with ID %q: %+v", d.Id(), err)
		}
	}

	resp, err := client.Delete(ctx, d.Id())
	if err != nil {
		if !ar.ResponseWasNotFound(resp) {
			return fmt.Errorf("Error Deleting Azure AD Application with ID %q: %+v", d.Id(), err)
		}
	}

	return nil
}

func expandADApplicationHomepage(d *schema.ResourceData, name string) *string {
	if v, ok := d.GetOk("homepage"); ok {
		return p.String(v.(string))
	}

	return p.String(fmt.Sprintf("https://%s", name))
}

func expandADApplicationRequiredResourceAccess(d *schema.ResourceData) *[]graphrbac.RequiredResourceAccess {
	requiredResourcesAccesses := d.Get("required_resource_access").(*schema.Set).List()
	result := make([]graphrbac.RequiredResourceAccess, 0)

	for _, raw := range requiredResourcesAccesses {
		requiredResourceAccess := raw.(map[string]interface{})
		resource_app_id := requiredResourceAccess["resource_app_id"].(string)

		result = append(result,
			graphrbac.RequiredResourceAccess{
				ResourceAppID: &resource_app_id,
				ResourceAccess: expandADApplicationResourceAccess(
					requiredResourceAccess["resource_access"].([]interface{}),
				),
			},
		)
	}
	return &result
}

func expandADApplicationResourceAccess(in []interface{}) *[]graphrbac.ResourceAccess {
	var resourceAccesses []graphrbac.ResourceAccess
	for _, resource_access_raw := range in {
		resource_access := resource_access_raw.(map[string]interface{})

		resourceId := resource_access["id"].(string)
		resourceType := resource_access["type"].(string)

		resourceAccesses = append(resourceAccesses,
			graphrbac.ResourceAccess{
				ID:   &resourceId,
				Type: &resourceType,
			},
		)
	}

	return &resourceAccesses
}

func flattenADApplicationRequiredResourceAccess(in *[]graphrbac.RequiredResourceAccess) []map[string]interface{} {
	if in == nil {
		return []map[string]interface{}{}
	}

	result := make([]map[string]interface{}, 0, len(*in))
	for _, requiredResourceAccess := range *in {
		resource := make(map[string]interface{})
		if requiredResourceAccess.ResourceAppID != nil {
			resource["resource_app_id"] = *requiredResourceAccess.ResourceAppID
		}

		resource["resource_access"] = flattenADApplicationResourceAccess(requiredResourceAccess.ResourceAccess)

		result = append(result, resource)
	}

	return result
}

func flattenADApplicationResourceAccess(in *[]graphrbac.ResourceAccess) []interface{} {
	if in == nil {
		return []interface{}{}
	}

	accesses := make([]interface{}, 0)
	for _, resourceAccess := range *in {
		access := make(map[string]interface{})
		if resourceAccess.ID != nil {
			access["id"] = *resourceAccess.ID
		}
		if resourceAccess.Type != nil {
			access["type"] = *resourceAccess.Type
		}
		accesses = append(accesses, access)
	}

	return accesses
}<|MERGE_RESOLUTION|>--- conflicted
+++ resolved
@@ -234,7 +234,16 @@
 		properties.RequiredResourceAccess = expandADApplicationRequiredResourceAccess(d)
 	}
 
-<<<<<<< HEAD
+	if d.HasChange("group_membership_claims") {
+		groupMembershipClaims := d.Get("group_membership_claims").(string)
+
+		if len(groupMembershipClaims) == 0 {
+			properties.AdditionalProperties["groupMembershipClaims"] = nil
+		} else {
+			properties.AdditionalProperties["groupMembershipClaims"] = groupMembershipClaims
+		}
+	}
+
 	if d.HasChange("type") {
 
 		switch appType := d.Get("type"); appType {
@@ -252,15 +261,6 @@
 		default:
 			return fmt.Errorf("Error paching Azure AD Application with ID %q: Unknow application type %v. Supported types are [webapp/api, native]", d.Id(), appType)
 
-=======
-	if d.HasChange("group_membership_claims") {
-		groupMembershipClaims := d.Get("group_membership_claims").(string)
-
-		if len(groupMembershipClaims) == 0 {
-			properties.AdditionalProperties["groupMembershipClaims"] = nil
-		} else {
-			properties.AdditionalProperties["groupMembershipClaims"] = groupMembershipClaims
->>>>>>> abb056bf
 		}
 	}
 
@@ -292,16 +292,15 @@
 	d.Set("available_to_other_tenants", resp.AvailableToOtherTenants)
 	d.Set("oauth2_allow_implicit_flow", resp.Oauth2AllowImplicitFlow)
 
-<<<<<<< HEAD
+	if groupMembershipClaims, ok := resp.AdditionalProperties["groupMembershipClaims"]; ok {
+		d.Set("group_membership_claims", groupMembershipClaims)
+	}
+
 	switch appType := resp.AdditionalProperties["publicClient"]; appType {
 	case true:
 		d.Set("type", "native")
 	default:
 		d.Set("type", "webapp/api")
-=======
-	if groupMembershipClaims, ok := resp.AdditionalProperties["groupMembershipClaims"]; ok {
-		d.Set("group_membership_claims", groupMembershipClaims)
->>>>>>> abb056bf
 	}
 
 	if err := d.Set("identifier_uris", tf.FlattenStringArrayPtr(resp.IdentifierUris)); err != nil {
