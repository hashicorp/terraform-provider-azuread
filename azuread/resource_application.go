package azuread

import (
	"fmt"
	"log"

	"github.com/Azure/azure-sdk-for-go/services/graphrbac/1.6/graphrbac"
	"github.com/google/uuid"
	"github.com/hashicorp/terraform/helper/schema"
	"github.com/hashicorp/terraform/helper/validation"
	"github.com/terraform-providers/terraform-provider-azuread/azuread/helpers/ar"
	"github.com/terraform-providers/terraform-provider-azuread/azuread/helpers/graph"
	"github.com/terraform-providers/terraform-provider-azuread/azuread/helpers/p"
	"github.com/terraform-providers/terraform-provider-azuread/azuread/helpers/tf"
	"github.com/terraform-providers/terraform-provider-azuread/azuread/helpers/validate"
)

const resourceApplicationName = "azuread_application"

func resourceApplication() *schema.Resource {
	return &schema.Resource{
		Create: resourceApplicationCreate,
		Read:   resourceApplicationRead,
		Update: resourceApplicationUpdate,
		Delete: resourceApplicationDelete,

		Importer: &schema.ResourceImporter{
			State: schema.ImportStatePassthrough,
		},

		Schema: map[string]*schema.Schema{
			"name": {
				Type:         schema.TypeString,
				Required:     true,
				ValidateFunc: validation.NoZeroValues,
			},

			"homepage": {
				Type:         schema.TypeString,
				Optional:     true,
				Computed:     true,
				ValidateFunc: validate.URLIsHTTPS,
			},

			"identifier_uris": {
				Type:     schema.TypeList,
				Optional: true,
				Computed: true,
				Elem: &schema.Schema{
					Type:         schema.TypeString,
					ValidateFunc: validate.URLIsHTTPOrHTTPS,
				},
			},

			"reply_urls": {
				Type:     schema.TypeSet,
				Optional: true,
				Computed: true,
				Elem: &schema.Schema{
					Type:         schema.TypeString,
					ValidateFunc: validate.NoEmptyStrings,
				},
			},

			"available_to_other_tenants": {
				Type:     schema.TypeBool,
				Optional: true,
			},

			"oauth2_allow_implicit_flow": {
				Type:     schema.TypeBool,
				Optional: true,
			},

			"application_id": {
				Type:     schema.TypeString,
				Computed: true,
			},

			"group_membership_claims": {
				Type:     schema.TypeString,
				Optional: true,
				ValidateFunc: validation.StringInSlice(
					[]string{"All", "None", "SecurityGroup", "DirectoryRole", "DistributionGroup"},
					false,
				),
			},

			"type": {
				Type:         schema.TypeString,
				Optional:     true,
				ValidateFunc: validation.StringInSlice([]string{"webapp/api", "native"}, false),
				Default:      "webapp/api",
			},

			"required_resource_access": {
				Type:     schema.TypeSet,
				Optional: true,
				Elem: &schema.Resource{
					Schema: map[string]*schema.Schema{
						"resource_app_id": {
							Type:     schema.TypeString,
							Required: true,
						},

						"resource_access": {
							Type:     schema.TypeList,
							Required: true,
							Elem: &schema.Resource{
								Schema: map[string]*schema.Schema{
									"id": {
										Type:         schema.TypeString,
										Required:     true,
										ValidateFunc: validate.UUID,
									},

									"type": {
										Type:     schema.TypeString,
										Required: true,
										ValidateFunc: validation.StringInSlice(
											[]string{"Scope", "Role"},
											false, // force case sensitivity
										),
									},
								},
							},
						},
					},
				},
			},

			"oauth2_permissions": graph.SchemaOauth2Permissions(),

			"app_role": {
				Type:     schema.TypeSet,
				Optional: true,
				Elem: &schema.Resource{
					Schema: map[string]*schema.Schema{
						"id": {
							Type:     schema.TypeString,
							Computed: true,
						},

						"allowed_member_types": {
							Type:     schema.TypeSet,
							Required: true,
							MinItems: 1,
							Elem: &schema.Schema{
								Type: schema.TypeString,
								ValidateFunc: validation.StringInSlice(
									[]string{"User", "Application"},
									false,
								),
							},
						},

						"description": {
							Type:         schema.TypeString,
							Required:     true,
							ValidateFunc: validate.NoEmptyStrings,
						},

						"display_name": {
							Type:         schema.TypeString,
							Required:     true,
							ValidateFunc: validate.NoEmptyStrings,
						},

						"is_enabled": {
							Type:     schema.TypeBool,
							Optional: true,
							Default:  true,
						},

						"value": {
							Type:         schema.TypeString,
							Required:     true,
							ValidateFunc: validate.NoEmptyStrings,
						},
					},
				},
			},

			"object_id": {
				Type:     schema.TypeString,
				Computed: true,
			},
		},
	}
}

func resourceApplicationCreate(d *schema.ResourceData, meta interface{}) error {
	client := meta.(*ArmClient).applicationsClient
	ctx := meta.(*ArmClient).StopContext

	name := d.Get("name").(string)
	appType := d.Get("type")
	identUrls, hasIdentUrls := d.GetOk("identifier_uris")
	if appType == "native" {
		if hasIdentUrls {
			return fmt.Errorf("identifier_uris is not required for a native application")
		}
	}

	properties := graphrbac.ApplicationCreateParameters{
		DisplayName:             &name,
		IdentifierUris:          tf.ExpandStringSlicePtr(identUrls.([]interface{})),
		ReplyUrls:               tf.ExpandStringSlicePtr(d.Get("reply_urls").(*schema.Set).List()),
		AvailableToOtherTenants: p.Bool(d.Get("available_to_other_tenants").(bool)),
		RequiredResourceAccess:  expandADApplicationRequiredResourceAccess(d),
		AppRoles:                expandADApplicationAppRoles(d.Get("app_role")),
	}

	if v, ok := d.GetOk("homepage"); ok {
		properties.Homepage = p.String(v.(string))
	} else {
		// continue to automatically set the homepage with the type is not native
		if appType != "native" {
			properties.Homepage = p.String(fmt.Sprintf("https://%s", name))

		}
	}

	if v, ok := d.GetOk("oauth2_allow_implicit_flow"); ok {
		properties.Oauth2AllowImplicitFlow = p.Bool(v.(bool))
	}

	if v, ok := d.GetOk("group_membership_claims"); ok {
		properties.GroupMembershipClaims = v
	}

	app, err := client.Create(ctx, properties)
	if err != nil {
		return err
	}
	if app.ObjectID == nil {
		return fmt.Errorf("Application objectId is nil")
	}
	d.SetId(*app.ObjectID)

	_, err = graph.WaitForReplication(func() (interface{}, error) {
		return client.Get(ctx, *app.ObjectID)
	})
	if err != nil {
		return fmt.Errorf("Error waiting for Application with ObjectId %q: %+v", *app.ObjectID, err)
	}

	// follow suggested hack for azure-cli
	// AAD graph doesn't have the API to create a native app, aka public client, the recommended hack is
	// to create a web app first, then convert to a native one
	if appType == "native" {

		properties := graphrbac.ApplicationUpdateParameters{
			Homepage:       nil,
			IdentifierUris: &[]string{},
			PublicClient:   p.Bool(true),
		}
		if _, err := client.Patch(ctx, *app.ObjectID, properties); err != nil {
			return err
		}
	}

	return resourceApplicationRead(d, meta)
}

func resourceApplicationUpdate(d *schema.ResourceData, meta interface{}) error {
	client := meta.(*ArmClient).applicationsClient
	ctx := meta.(*ArmClient).StopContext

	name := d.Get("name").(string)

	var properties graphrbac.ApplicationUpdateParameters

	if d.HasChange("name") {
		properties.DisplayName = &name
	}

	if d.HasChange("homepage") {
		properties.Homepage = p.String(d.Get("homepage").(string))
	}

	if d.HasChange("identifier_uris") {
		properties.IdentifierUris = tf.ExpandStringSlicePtr(d.Get("identifier_uris").([]interface{}))
	}

	if d.HasChange("reply_urls") {
		properties.ReplyUrls = tf.ExpandStringSlicePtr(d.Get("reply_urls").(*schema.Set).List())
	}

	if d.HasChange("available_to_other_tenants") {
		availableToOtherTenants := d.Get("available_to_other_tenants").(bool)
		properties.AvailableToOtherTenants = p.Bool(availableToOtherTenants)
	}

	if d.HasChange("oauth2_allow_implicit_flow") {
		oauth := d.Get("oauth2_allow_implicit_flow").(bool)
		properties.Oauth2AllowImplicitFlow = p.Bool(oauth)
	}

	if d.HasChange("required_resource_access") {
		properties.RequiredResourceAccess = expandADApplicationRequiredResourceAccess(d)
	}

	if d.HasChange("app_role") {
		// if the app role already exists then it must be disabled
		// with no other changes before it can be edited or deleted
		var appRolesProperties graphrbac.ApplicationUpdateParameters
		oldAppRolesRaw, newAppRolesRaw := d.GetChange("app_role")
		appRolesProperties.AppRoles = expandADApplicationAppRoles(oldAppRolesRaw)
		for _, appRole := range *appRolesProperties.AppRoles {
			*appRole.IsEnabled = false
		}
		if _, err := client.Patch(ctx, d.Id(), appRolesProperties); err != nil {
			return fmt.Errorf("Error disabling App Roles for Azure AD Application with ID %q: %+v", d.Id(), err)
		}

		// now we can set the new state of the app role
		properties.AppRoles = expandADApplicationAppRoles(newAppRolesRaw)
	}

	if d.HasChange("group_membership_claims") {
		properties.GroupMembershipClaims = d.Get("group_membership_claims")
	}

	if d.HasChange("type") {
		switch appType := d.Get("type"); appType {
		case "webapp/api":
			properties.PublicClient = p.Bool(false)
			properties.IdentifierUris = tf.ExpandStringSlicePtr(d.Get("identifier_uris").([]interface{}))
		case "native":
			properties.PublicClient = p.Bool(true)
			properties.IdentifierUris = &[]string{}
		default:
			return fmt.Errorf("Error paching Azure AD Application with ID %q: Unknow application type %v. Supported types are [webapp/api, native]", d.Id(), appType)
		}
	}

	if _, err := client.Patch(ctx, d.Id(), properties); err != nil {
		return fmt.Errorf("Error patching Azure AD Application with ID %q: %+v", d.Id(), err)
	}

	return resourceApplicationRead(d, meta)
}

func resourceApplicationRead(d *schema.ResourceData, meta interface{}) error {
	client := meta.(*ArmClient).applicationsClient
	ctx := meta.(*ArmClient).StopContext

	app, err := client.Get(ctx, d.Id())
	if err != nil {
		if ar.ResponseWasNotFound(app.Response) {
			log.Printf("[DEBUG] Azure AD Application with ID %q was not found - removing from state", d.Id())
			d.SetId("")
			return nil
		}

		return fmt.Errorf("Error retrieving Azure AD Application with ID %q: %+v", d.Id(), err)
	}

	d.Set("name", app.DisplayName)
	d.Set("application_id", app.AppID)
	d.Set("homepage", app.Homepage)
	d.Set("available_to_other_tenants", app.AvailableToOtherTenants)
	d.Set("oauth2_allow_implicit_flow", app.Oauth2AllowImplicitFlow)
	d.Set("object_id", app.ObjectID)

	if v := app.PublicClient; v != nil && *v {
		d.Set("type", "native")
	} else {
		d.Set("type", "webapp/api")
	}

	if err := d.Set("group_membership_claims", app.GroupMembershipClaims); err != nil {
		return fmt.Errorf("Error setting `group_membership_claims`: %+v", err)
	}

	if err := d.Set("identifier_uris", tf.FlattenStringSlicePtr(app.IdentifierUris)); err != nil {
		return fmt.Errorf("Error setting `identifier_uris`: %+v", err)
	}

	if err := d.Set("reply_urls", tf.FlattenStringSlicePtr(app.ReplyUrls)); err != nil {
		return fmt.Errorf("Error setting `reply_urls`: %+v", err)
	}

	if err := d.Set("required_resource_access", flattenADApplicationRequiredResourceAccess(app.RequiredResourceAccess)); err != nil {
		return fmt.Errorf("Error setting `required_resource_access`: %+v", err)
	}

<<<<<<< HEAD
	if err := d.Set("app_role", flattenADApplicationAppRoles(app.AppRoles)); err != nil {
		return fmt.Errorf("Error setting `app_role`: %+v", err)
	}

	if err := d.Set("oauth2_permissions", flattenADApplicationOauth2Permissions(app.Oauth2Permissions)); err != nil {
=======
	if err := d.Set("oauth2_permissions", graph.FlattenOauth2Permissions(app.Oauth2Permissions)); err != nil {
>>>>>>> f01cbc70
		return fmt.Errorf("Error setting `oauth2_permissions`: %+v", err)
	}

	return nil
}

func resourceApplicationDelete(d *schema.ResourceData, meta interface{}) error {
	client := meta.(*ArmClient).applicationsClient
	ctx := meta.(*ArmClient).StopContext

	// in order to delete an application which is available to other tenants, we first have to disable this setting
	availableToOtherTenants := d.Get("available_to_other_tenants").(bool)
	if availableToOtherTenants {
		log.Printf("[DEBUG] Azure AD Application is available to other tenants - disabling that feature before deleting.")
		properties := graphrbac.ApplicationUpdateParameters{
			AvailableToOtherTenants: p.Bool(false),
		}

		if _, err := client.Patch(ctx, d.Id(), properties); err != nil {
			return fmt.Errorf("Error patching Azure AD Application with ID %q: %+v", d.Id(), err)
		}
	}

	resp, err := client.Delete(ctx, d.Id())
	if err != nil {
		if !ar.ResponseWasNotFound(resp) {
			return fmt.Errorf("Error Deleting Azure AD Application with ID %q: %+v", d.Id(), err)
		}
	}

	return nil
}

func expandADApplicationRequiredResourceAccess(d *schema.ResourceData) *[]graphrbac.RequiredResourceAccess {
	requiredResourcesAccesses := d.Get("required_resource_access").(*schema.Set).List()
	result := make([]graphrbac.RequiredResourceAccess, 0)

	for _, raw := range requiredResourcesAccesses {
		requiredResourceAccess := raw.(map[string]interface{})
		resource_app_id := requiredResourceAccess["resource_app_id"].(string)

		result = append(result,
			graphrbac.RequiredResourceAccess{
				ResourceAppID: &resource_app_id,
				ResourceAccess: expandADApplicationResourceAccess(
					requiredResourceAccess["resource_access"].([]interface{}),
				),
			},
		)
	}
	return &result
}

func expandADApplicationResourceAccess(in []interface{}) *[]graphrbac.ResourceAccess {
	var resourceAccesses []graphrbac.ResourceAccess
	for _, resource_access_raw := range in {
		resource_access := resource_access_raw.(map[string]interface{})

		resourceId := resource_access["id"].(string)
		resourceType := resource_access["type"].(string)

		resourceAccesses = append(resourceAccesses,
			graphrbac.ResourceAccess{
				ID:   &resourceId,
				Type: &resourceType,
			},
		)
	}

	return &resourceAccesses
}

func flattenADApplicationRequiredResourceAccess(in *[]graphrbac.RequiredResourceAccess) []map[string]interface{} {
	if in == nil {
		return []map[string]interface{}{}
	}

	result := make([]map[string]interface{}, 0, len(*in))
	for _, requiredResourceAccess := range *in {
		resource := make(map[string]interface{})
		if requiredResourceAccess.ResourceAppID != nil {
			resource["resource_app_id"] = *requiredResourceAccess.ResourceAppID
		}

		resource["resource_access"] = flattenADApplicationResourceAccess(requiredResourceAccess.ResourceAccess)

		result = append(result, resource)
	}

	return result
}

func flattenADApplicationResourceAccess(in *[]graphrbac.ResourceAccess) []interface{} {
	if in == nil {
		return []interface{}{}
	}

	accesses := make([]interface{}, 0)
	for _, resourceAccess := range *in {
		access := make(map[string]interface{})
		if resourceAccess.ID != nil {
			access["id"] = *resourceAccess.ID
		}
		if resourceAccess.Type != nil {
			access["type"] = *resourceAccess.Type
		}
		accesses = append(accesses, access)
	}

	return accesses
<<<<<<< HEAD
}

func flattenADApplicationOauth2Permissions(in *[]graphrbac.OAuth2Permission) []map[string]interface{} {
	if in == nil {
		return []map[string]interface{}{}
	}

	result := make([]map[string]interface{}, 0)
	for _, p := range *in {
		permission := make(map[string]interface{})
		if v := p.AdminConsentDescription; v != nil {
			permission["admin_consent_description"] = v
		}
		if v := p.AdminConsentDisplayName; v != nil {
			permission["admin_consent_display_name"] = v
		}
		if v := p.ID; v != nil {
			permission["id"] = v
		}
		if v := p.IsEnabled; v != nil {
			permission["is_enabled"] = *v
		}
		if v := p.Type; v != nil {
			permission["type"] = v
		}
		if v := p.UserConsentDescription; v != nil {
			permission["user_consent_description"] = v
		}
		if v := p.UserConsentDisplayName; v != nil {
			permission["user_consent_display_name"] = v
		}
		if v := p.Value; v != nil {
			permission["value"] = v
		}

		result = append(result, permission)
	}

	return result
}

func expandADApplicationAppRoles(i interface{}) *[]graphrbac.AppRole {
	input := i.(*schema.Set).List()
	if len(input) == 0 {
		return nil
	}

	var output []graphrbac.AppRole

	for _, appRoleRaw := range input {
		appRole := appRoleRaw.(map[string]interface{})

		appRoleID := appRole["id"].(string)
		if appRoleID == "" {
			appRoleID = uuid.New().String()
		}

		var appRoleAllowedMemberTypes []string
		for _, appRoleAllowedMemberType := range appRole["allowed_member_types"].(*schema.Set).List() {
			appRoleAllowedMemberTypes = append(appRoleAllowedMemberTypes, appRoleAllowedMemberType.(string))
		}

		appRoleDescription := appRole["description"].(string)
		appRoleDisplayName := appRole["display_name"].(string)
		appRoleIsEnabled := appRole["is_enabled"].(bool)
		appRoleValue := appRole["value"].(string)

		output = append(output,
			graphrbac.AppRole{
				ID:                 &appRoleID,
				AllowedMemberTypes: &appRoleAllowedMemberTypes,
				Description:        &appRoleDescription,
				DisplayName:        &appRoleDisplayName,
				IsEnabled:          &appRoleIsEnabled,
				Value:              &appRoleValue,
			},
		)
	}

	return &output
}

func flattenADApplicationAppRoles(in *[]graphrbac.AppRole) []interface{} {
	if in == nil {
		return []interface{}{}
	}

	appRoles := make([]interface{}, 0)
	for _, role := range *in {
		appRole := make(map[string]interface{})
		if role.ID != nil {
			appRole["id"] = *role.ID
		}
		if role.AllowedMemberTypes != nil {
			appRole["allowed_member_types"] = *role.AllowedMemberTypes
		}
		if role.Description != nil {
			appRole["description"] = *role.Description
		}
		if role.DisplayName != nil {
			appRole["display_name"] = *role.DisplayName
		}
		if role.IsEnabled != nil {
			appRole["is_enabled"] = *role.IsEnabled
		}
		if role.Value != nil {
			appRole["value"] = *role.Value
		}
		appRoles = append(appRoles, appRole)
	}

	return appRoles
=======
>>>>>>> f01cbc70
}<|MERGE_RESOLUTION|>--- conflicted
+++ resolved
@@ -386,15 +386,11 @@
 		return fmt.Errorf("Error setting `required_resource_access`: %+v", err)
 	}
 
-<<<<<<< HEAD
 	if err := d.Set("app_role", flattenADApplicationAppRoles(app.AppRoles)); err != nil {
 		return fmt.Errorf("Error setting `app_role`: %+v", err)
 	}
 
-	if err := d.Set("oauth2_permissions", flattenADApplicationOauth2Permissions(app.Oauth2Permissions)); err != nil {
-=======
 	if err := d.Set("oauth2_permissions", graph.FlattenOauth2Permissions(app.Oauth2Permissions)); err != nil {
->>>>>>> f01cbc70
 		return fmt.Errorf("Error setting `oauth2_permissions`: %+v", err)
 	}
 
@@ -505,7 +501,6 @@
 	}
 
 	return accesses
-<<<<<<< HEAD
 }
 
 func flattenADApplicationOauth2Permissions(in *[]graphrbac.OAuth2Permission) []map[string]interface{} {
@@ -618,6 +613,4 @@
 	}
 
 	return appRoles
-=======
->>>>>>> f01cbc70
 }