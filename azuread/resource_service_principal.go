package azuread

import (
	"fmt"
	"log"

	"github.com/terraform-providers/terraform-provider-azuread/azuread/helpers/graph"
	"github.com/terraform-providers/terraform-provider-azuread/azuread/helpers/tf"

	"github.com/terraform-providers/terraform-provider-azuread/azuread/helpers/validate"

	"github.com/hashicorp/go-azure-helpers/response"
	"github.com/terraform-providers/terraform-provider-azuread/azuread/helpers/ar"
	"github.com/terraform-providers/terraform-provider-azuread/azuread/helpers/p"

	"github.com/Azure/azure-sdk-for-go/services/graphrbac/1.6/graphrbac"
	"github.com/hashicorp/terraform/helper/schema"
)

const servicePrincipalResourceName = "azuread_service_principal"

func resourceServicePrincipal() *schema.Resource {
	return &schema.Resource{
		Create: resourceServicePrincipalCreate,
		Read:   resourceServicePrincipalRead,
		Delete: resourceServicePrincipalDelete,
		Importer: &schema.ResourceImporter{
			State: schema.ImportStatePassthrough,
		},

		Schema: map[string]*schema.Schema{
			"application_id": {
				Type:         schema.TypeString,
				Required:     true,
				ForceNew:     true,
				ValidateFunc: validate.UUID,
			},

			"tags": {
				Type:     schema.TypeSet,
				Optional: true,
				Set:      schema.HashString,
				ForceNew: true,
				Elem: &schema.Schema{
					Type: schema.TypeString,
				},
			},

			"display_name": {
				Type:     schema.TypeString,
				Computed: true,
			},
		},
	}
}

func resourceServicePrincipalCreate(d *schema.ResourceData, meta interface{}) error {
	client := meta.(*ArmClient).servicePrincipalsClient
	ctx := meta.(*ArmClient).StopContext

	applicationId := d.Get("application_id").(string)

	properties := graphrbac.ServicePrincipalCreateParameters{
		AppID: p.String(applicationId),
		// there's no way of retrieving this, and there's no way of changing it
		// given there's no way to change it - we'll just default this to true
		AccountEnabled: p.Bool(true),
	}
	if v, ok := d.GetOk("tags"); ok {
		properties.Tags = tf.ExpandStringSlicePtr(v.(*schema.Set).List())
	}

	sp, err := client.Create(ctx, properties)
	if err != nil {
		return fmt.Errorf("Error creating Service Principal for application  %q: %+v", applicationId, err)
	}
	if sp.ObjectID == nil {
		return fmt.Errorf("Service Principal	objectID is nil")
	}
	d.SetId(*sp.ObjectID)

<<<<<<< HEAD
	_, err = graph.WaitForReplication(func() (interface{}, error) {
		return client.Get(ctx, *sp.ObjectID)
	})
	if err != nil {
		return fmt.Errorf("Error waiting for Service Pricipal with ObjectId %q: %+v", *sp.ObjectID, err)
=======
	i, err := (&resource.StateChangeConf{
		Pending:                   []string{"404"},
		Target:                    []string{"Found"},
		Timeout:                   azureAdReplicationTimeout,
		MinTimeout:                1 * time.Second,
		ContinuousTargetOccurence: azureAdReplicationTargetOccurence,
		Refresh: func() (interface{}, string, error) {
			resp, err2 := client.Get(ctx, *sp.ObjectID)
			if err2 != nil {
				if ar.ResponseWasNotFound(resp.Response) {
					return resp, "404", nil
				}
				return resp, "Error", fmt.Errorf("Error retrieving Service Principal ID %q: %+v", *sp.ObjectID, err2)
			}

			return resp, "Found", nil
		},
	}).WaitForState()
	if err != nil {
		return fmt.Errorf("Error waiting for application: %+v", err)
>>>>>>> a5aa644f
	}
	sp = i.(graphrbac.ServicePrincipal)

	return resourceServicePrincipalRead(d, meta)
}

func resourceServicePrincipalRead(d *schema.ResourceData, meta interface{}) error {
	client := meta.(*ArmClient).servicePrincipalsClient
	ctx := meta.(*ArmClient).StopContext

	objectId := d.Id()

	app, err := client.Get(ctx, objectId)
	if err != nil {
		if ar.ResponseWasNotFound(app.Response) {
			log.Printf("[DEBUG] Service Principal with Object ID %q was not found - removing from state!", objectId)
			d.SetId("")
			return nil
		}
		return fmt.Errorf("Error retrieving Service Principal ID %q: %+v", objectId, err)
	}

	d.Set("application_id", app.AppID)
	d.Set("display_name", app.DisplayName)

	// tags doesn't exist as a property, so extract it
	if iTags, ok := app.AdditionalProperties["tags"]; ok {
		if tags, ok := iTags.([]interface{}); ok {
			if err := d.Set("tags", tf.ExpandStringSlicePtr(tags)); err != nil {
				return fmt.Errorf("Error setting `tags`: %+v", err)
			}
		}
	}

	return nil
}

func resourceServicePrincipalDelete(d *schema.ResourceData, meta interface{}) error {
	client := meta.(*ArmClient).servicePrincipalsClient
	ctx := meta.(*ArmClient).StopContext

	applicationId := d.Id()
	app, err := client.Delete(ctx, applicationId)
	if err != nil {
		if !response.WasNotFound(app.Response) {
			return fmt.Errorf("Error deleting Service Principal ID %q: %+v", applicationId, err)
		}
	}

	return nil
}<|MERGE_RESOLUTION|>--- conflicted
+++ resolved
@@ -79,34 +79,11 @@
 	}
 	d.SetId(*sp.ObjectID)
 
-<<<<<<< HEAD
 	_, err = graph.WaitForReplication(func() (interface{}, error) {
 		return client.Get(ctx, *sp.ObjectID)
 	})
 	if err != nil {
 		return fmt.Errorf("Error waiting for Service Pricipal with ObjectId %q: %+v", *sp.ObjectID, err)
-=======
-	i, err := (&resource.StateChangeConf{
-		Pending:                   []string{"404"},
-		Target:                    []string{"Found"},
-		Timeout:                   azureAdReplicationTimeout,
-		MinTimeout:                1 * time.Second,
-		ContinuousTargetOccurence: azureAdReplicationTargetOccurence,
-		Refresh: func() (interface{}, string, error) {
-			resp, err2 := client.Get(ctx, *sp.ObjectID)
-			if err2 != nil {
-				if ar.ResponseWasNotFound(resp.Response) {
-					return resp, "404", nil
-				}
-				return resp, "Error", fmt.Errorf("Error retrieving Service Principal ID %q: %+v", *sp.ObjectID, err2)
-			}
-
-			return resp, "Found", nil
-		},
-	}).WaitForState()
-	if err != nil {
-		return fmt.Errorf("Error waiting for application: %+v", err)
->>>>>>> a5aa644f
 	}
 	sp = i.(graphrbac.ServicePrincipal)
 
