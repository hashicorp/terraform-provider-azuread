package azuread

import (
	"fmt"
	"regexp"
	"testing"

	"github.com/terraform-providers/terraform-provider-azuread/azuread/helpers/ar"

	"github.com/google/uuid"
	"github.com/hashicorp/terraform/helper/resource"
	"github.com/hashicorp/terraform/terraform"
)

func TestAccAzureADApplication_basic(t *testing.T) {
	resourceName := "azuread_application.test"
	id := uuid.New().String()

	resource.ParallelTest(t, resource.TestCase{
		PreCheck:     func() { testAccPreCheck(t) },
		Providers:    testAccProviders,
		CheckDestroy: testCheckADApplicationDestroy,
		Steps: []resource.TestStep{
			{
				Config: testAccADApplication_basic(id),
				Check: resource.ComposeTestCheckFunc(
					testCheckADApplicationExists(resourceName),
					resource.TestCheckResourceAttr(resourceName, "name", fmt.Sprintf("acctest%s", id)),
<<<<<<< HEAD
					resource.TestCheckResourceAttr(resourceName, "homepage", ""),
=======
					resource.TestCheckResourceAttr(resourceName, "homepage", fmt.Sprintf("https://acctest%s", id)),
					resource.TestCheckResourceAttr(resourceName, "oauth2_permissions.#", "1"),
					resource.TestCheckResourceAttr(resourceName, "oauth2_permissions.0.admin_consent_description", fmt.Sprintf("Access %s", fmt.Sprintf("acctest%s", id))),
>>>>>>> 384d7123
					resource.TestCheckResourceAttrSet(resourceName, "application_id"),
				),
			},
			{
				ResourceName:      resourceName,
				ImportState:       true,
				ImportStateVerify: true,
			},
		},
	})
}

func TestAccAzureADApplication_availableToOtherTenants(t *testing.T) {
	resourceName := "azuread_application.test"
	id := uuid.New().String()

	resource.ParallelTest(t, resource.TestCase{
		PreCheck:     func() { testAccPreCheck(t) },
		Providers:    testAccProviders,
		CheckDestroy: testCheckADApplicationDestroy,
		Steps: []resource.TestStep{
			{
				Config: testAccADApplication_availableToOtherTenants(id),
				Check: resource.ComposeTestCheckFunc(
					testCheckADApplicationExists(resourceName),
					resource.TestCheckResourceAttr(resourceName, "available_to_other_tenants", "true"),
				),
			},
			{
				ResourceName:      resourceName,
				ImportState:       true,
				ImportStateVerify: true,
			},
		},
	})
}

func TestAccAzureADApplication_withGroupMembershipClaimsUpdate(t *testing.T) {
	resourceName := "azuread_application.test"
	id := uuid.New().String()

	resource.ParallelTest(t, resource.TestCase{
		PreCheck:     func() { testAccPreCheck(t) },
		Providers:    testAccProviders,
		CheckDestroy: testCheckADApplicationDestroy,
		Steps: []resource.TestStep{
			{
				Config: testAccADApplication_basic(id),
				Check: resource.ComposeTestCheckFunc(
					testCheckADApplicationExists(resourceName),
				),
			},
			{
				Config: testAccADApplication_withGroupMembershipClaimsAll(id),
				Check: resource.ComposeTestCheckFunc(
					testCheckADApplicationExists(resourceName),
					resource.TestCheckResourceAttr(resourceName, "group_membership_claims", "All"),
				),
			},
			{
				Config: testAccADApplication_withGroupMembershipClaimsSecurityGroup(id),
				Check: resource.ComposeTestCheckFunc(
					testCheckADApplicationExists(resourceName),
					resource.TestCheckResourceAttr(resourceName, "group_membership_claims", "SecurityGroup"),
				),
			},
			{
				ResourceName:      resourceName,
				ImportState:       true,
				ImportStateVerify: true,
			},
		},
	})
}

func TestAccAzureADApplication_complete(t *testing.T) {
	resourceName := "azuread_application.test"
	id := uuid.New().String()

	resource.ParallelTest(t, resource.TestCase{
		PreCheck:     func() { testAccPreCheck(t) },
		Providers:    testAccProviders,
		CheckDestroy: testCheckADApplicationDestroy,
		Steps: []resource.TestStep{
			{
				Config: testAccADApplication_complete(id),
				Check: resource.ComposeTestCheckFunc(
					testCheckADApplicationExists(resourceName),
					resource.TestCheckResourceAttr(resourceName, "name", fmt.Sprintf("acctest%s", id)),
					resource.TestCheckResourceAttr(resourceName, "homepage", fmt.Sprintf("https://homepage-%s", id)),
					resource.TestCheckResourceAttr(resourceName, "identifier_uris.#", "1"),
					resource.TestCheckResourceAttr(resourceName, "identifier_uris.0", fmt.Sprintf("http://%s.hashicorptest.com/00000000-0000-0000-0000-00000000", id)),
					resource.TestCheckResourceAttr(resourceName, "reply_urls.#", "1"),
					resource.TestCheckResourceAttr(resourceName, "required_resource_access.#", "2"),
					resource.TestCheckResourceAttrSet(resourceName, "application_id"),
				),
			},
			{
				ResourceName:      resourceName,
				ImportState:       true,
				ImportStateVerify: true,
			},
		},
	})
}

func TestAccAzureADApplication_update(t *testing.T) {
	resourceName := "azuread_application.test"
	id := uuid.New().String()
	updatedId := uuid.New().String()

	resource.ParallelTest(t, resource.TestCase{
		PreCheck:     func() { testAccPreCheck(t) },
		Providers:    testAccProviders,
		CheckDestroy: testCheckADApplicationDestroy,
		Steps: []resource.TestStep{
			{
				Config: testAccADApplication_basic(id),
				Check: resource.ComposeTestCheckFunc(
					testCheckADApplicationExists(resourceName),
					resource.TestCheckResourceAttr(resourceName, "name", fmt.Sprintf("acctest%s", id)),
					resource.TestCheckResourceAttr(resourceName, "homepage", ""),
					resource.TestCheckResourceAttr(resourceName, "identifier_uris.#", "0"),
					resource.TestCheckResourceAttr(resourceName, "reply_urls.#", "0"),
				),
			},
			{
				Config: testAccADApplication_complete(updatedId),
				Check: resource.ComposeTestCheckFunc(
					testCheckADApplicationExists(resourceName),
					resource.TestCheckResourceAttr(resourceName, "name", fmt.Sprintf("acctest%s", updatedId)),
					resource.TestCheckResourceAttr(resourceName, "homepage", fmt.Sprintf("https://homepage-%s", updatedId)),
					resource.TestCheckResourceAttr(resourceName, "identifier_uris.#", "1"),
					resource.TestCheckResourceAttr(resourceName, "identifier_uris.0", fmt.Sprintf("http://%s.hashicorptest.com/00000000-0000-0000-0000-00000000", updatedId)),
					resource.TestCheckResourceAttr(resourceName, "reply_urls.#", "1"),
					resource.TestCheckResourceAttr(resourceName, "reply_urls.3714513888", "http://unittest.hashicorptest.com"),
					resource.TestCheckResourceAttr(resourceName, "required_resource_access.#", "2"),
				),
			},
		},
	})
}
func TestAccAzureADApplication_native(t *testing.T) {
	resourceName := "azuread_application.test"
	id := uuid.New().String()

	resource.ParallelTest(t, resource.TestCase{
		PreCheck:     func() { testAccPreCheck(t) },
		Providers:    testAccProviders,
		CheckDestroy: testCheckADApplicationDestroy,
		Steps: []resource.TestStep{
			{
				Config: testAccADApplication_native(id),
				Check: resource.ComposeTestCheckFunc(
					testCheckADApplicationExists(resourceName),
					resource.TestCheckResourceAttr(resourceName, "name", fmt.Sprintf("acctest%s", id)),
					resource.TestCheckResourceAttr(resourceName, "homepage", ""),
					resource.TestCheckResourceAttr(resourceName, "type", "native"),
					resource.TestCheckResourceAttr(resourceName, "identifier_uris.#", "0"),
					resource.TestCheckResourceAttrSet(resourceName, "application_id"),
				),
			},
			{
				ResourceName:      resourceName,
				ImportState:       true,
				ImportStateVerify: true,
			},
		},
	})
}

func TestAccAzureADApplication_native_app_does_not_allow_identifier_uris(t *testing.T) {
	id := uuid.New().String()

	resource.ParallelTest(t, resource.TestCase{
		PreCheck:     func() { testAccPreCheck(t) },
		Providers:    testAccProviders,
		CheckDestroy: testCheckADApplicationDestroy,
		Steps: []resource.TestStep{
			{
				Config:      testAccADApplication_native_app_does_not_allow_identifier_uris(id),
				ExpectError: regexp.MustCompile("identifier_uris is not required for a native application"),
			},
		},
	})
}

func TestAccAzureADApplication_update_type(t *testing.T) {
	resourceName := "azuread_application.test"
	id := uuid.New().String()
	updatedId := uuid.New().String()

	resource.ParallelTest(t, resource.TestCase{
		PreCheck:     func() { testAccPreCheck(t) },
		Providers:    testAccProviders,
		CheckDestroy: testCheckADApplicationDestroy,
		Steps: []resource.TestStep{
			{
				Config: testAccADApplication_complete(id),
				Check: resource.ComposeTestCheckFunc(
					testCheckADApplicationExists(resourceName),
					resource.TestCheckResourceAttr(resourceName, "name", fmt.Sprintf("acctest%s", id)),
					resource.TestCheckResourceAttr(resourceName, "homepage", fmt.Sprintf("https://homepage-%s", id)),
					resource.TestCheckResourceAttr(resourceName, "identifier_uris.#", "1"),
					resource.TestCheckResourceAttr(resourceName, "reply_urls.#", "1"),
					resource.TestCheckResourceAttr(resourceName, "type", "webapp/api"),
				),
			},
			{
				Config: testAccADApplication_native(updatedId),
				Check: resource.ComposeTestCheckFunc(
					testCheckADApplicationExists(resourceName),
					resource.TestCheckResourceAttr(resourceName, "name", fmt.Sprintf("acctest%s", updatedId)),
					resource.TestCheckResourceAttr(resourceName, "homepage", fmt.Sprintf("https://homepage-%s", id)),
					resource.TestCheckResourceAttr(resourceName, "type", "native"),
					resource.TestCheckResourceAttr(resourceName, "identifier_uris.#", "0"),
				),
			},
			{
				Config: testAccADApplication_complete(id),
				Check: resource.ComposeTestCheckFunc(
					testCheckADApplicationExists(resourceName),
					resource.TestCheckResourceAttr(resourceName, "name", fmt.Sprintf("acctest%s", id)),
					resource.TestCheckResourceAttr(resourceName, "homepage", fmt.Sprintf("https://homepage-%s", id)),
					resource.TestCheckResourceAttr(resourceName, "identifier_uris.#", "1"),
					resource.TestCheckResourceAttr(resourceName, "reply_urls.#", "1"),
					resource.TestCheckResourceAttr(resourceName, "type", "webapp/api"),
				),
			},
		},
	})
}

func testCheckADApplicationExists(name string) resource.TestCheckFunc {
	return func(s *terraform.State) error {
		rs, ok := s.RootModule().Resources[name]
		if !ok {
			return fmt.Errorf("Not found: %q", name)
		}

		client := testAccProvider.Meta().(*ArmClient).applicationsClient
		ctx := testAccProvider.Meta().(*ArmClient).StopContext
		resp, err := client.Get(ctx, rs.Primary.ID)

		if err != nil {
			if ar.ResponseWasNotFound(resp.Response) {
				return fmt.Errorf("Bad: Azure AD Application %q does not exist", rs.Primary.ID)
			}
			return fmt.Errorf("Bad: Get on Azure AD applicationsClient: %+v", err)
		}

		return nil
	}
}

func testCheckADApplicationDestroy(s *terraform.State) error {
	for _, rs := range s.RootModule().Resources {
		if rs.Type != "azuread_application" {
			continue
		}

		client := testAccProvider.Meta().(*ArmClient).applicationsClient
		ctx := testAccProvider.Meta().(*ArmClient).StopContext
		resp, err := client.Get(ctx, rs.Primary.ID)

		if err != nil {
			if ar.ResponseWasNotFound(resp.Response) {
				return nil
			}

			return err
		}

		return fmt.Errorf("Azure AD Application still exists:\n%#v", resp)
	}

	return nil
}

func testAccADApplication_basic(id string) string {
	return fmt.Sprintf(`
resource "azuread_application" "test" {
  name = "acctest%s"
}
`, id)
}

func testAccADApplication_availableToOtherTenants(id string) string {
	return fmt.Sprintf(`

data "azuread_domains" "tenant_domain" {
	only_initial = true
}

resource "azuread_application" "test" {
  name                       = "acctest%s"
  identifier_uris            = ["https://%s.${data.azuread_domains.tenant_domain.domains.0.domain_name}"]
  available_to_other_tenants = true
}
`, id, id)
}

func testAccADApplication_withGroupMembershipClaimsAll(id string) string {
	return fmt.Sprintf(`
resource "azuread_application" "test" {
  name                       = "acctest%s"
  group_membership_claims    = "All"
}
`, id)
}

func testAccADApplication_withGroupMembershipClaimsSecurityGroup(id string) string {
	return fmt.Sprintf(`
resource "azuread_application" "test" {
  name                       = "acctest%s"
  group_membership_claims    = "SecurityGroup"
}
`, id)
}

func testAccADApplication_complete(id string) string {
	return fmt.Sprintf(`
resource "azuread_application" "test" {
  name                       = "acctest%s"
  homepage                   = "https://homepage-%s"
  identifier_uris            = ["http://%s.hashicorptest.com/00000000-0000-0000-0000-00000000"]
  reply_urls                 = ["http://unittest.hashicorptest.com"]
  oauth2_allow_implicit_flow = true
  group_membership_claims    = "All"

  required_resource_access {
    resource_app_id = "00000003-0000-0000-c000-000000000000"

    resource_access {
      id = "7ab1d382-f21e-4acd-a863-ba3e13f7da61"
      type = "Role"
    }

    resource_access {
      id = "e1fe6dd8-ba31-4d61-89e7-88639da4683d"
      type = "Scope"
    }

    resource_access {
      id = "06da0dbc-49e2-44d2-8312-53f166ab848a"
      type = "Scope"
    }
  }

  required_resource_access {
    resource_app_id = "00000002-0000-0000-c000-000000000000"

    resource_access {
      id = "311a71cc-e848-46a1-bdf8-97ff7156d8e6"
      type = "Scope"
    }
  }
}
`, id, id, id)
}

func testAccADApplication_native(id string) string {
	return fmt.Sprintf(`
resource "azuread_application" "test" {
  name = "acctest%s"
  type = "native"
}
`, id)
}

func testAccADApplication_native_app_does_not_allow_identifier_uris(id string) string {
	return fmt.Sprintf(`
resource "azuread_application" "test" {
  name            = "acctest%s"
  identifier_uris = ["http://%s.hashicorptest.com"]
  type            = "native"
}
`, id, id)
}<|MERGE_RESOLUTION|>--- conflicted
+++ resolved
@@ -26,13 +26,10 @@
 				Check: resource.ComposeTestCheckFunc(
 					testCheckADApplicationExists(resourceName),
 					resource.TestCheckResourceAttr(resourceName, "name", fmt.Sprintf("acctest%s", id)),
-<<<<<<< HEAD
 					resource.TestCheckResourceAttr(resourceName, "homepage", ""),
-=======
 					resource.TestCheckResourceAttr(resourceName, "homepage", fmt.Sprintf("https://acctest%s", id)),
 					resource.TestCheckResourceAttr(resourceName, "oauth2_permissions.#", "1"),
 					resource.TestCheckResourceAttr(resourceName, "oauth2_permissions.0.admin_consent_description", fmt.Sprintf("Access %s", fmt.Sprintf("acctest%s", id))),
->>>>>>> 384d7123
 					resource.TestCheckResourceAttrSet(resourceName, "application_id"),
 				),
 			},
