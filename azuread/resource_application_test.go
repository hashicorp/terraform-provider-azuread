--- conflicted
+++ resolved
@@ -5,10 +5,7 @@
 	"regexp"
 	"testing"
 
-<<<<<<< HEAD
-=======
 	"github.com/hashicorp/terraform-plugin-sdk/helper/acctest"
->>>>>>> aed024d7
 	"github.com/hashicorp/terraform-plugin-sdk/helper/resource"
 	"github.com/hashicorp/terraform-plugin-sdk/terraform"
 	"github.com/terraform-providers/terraform-provider-azuread/azuread/helpers/tf"
@@ -83,22 +80,15 @@
 func TestAccAzureADApplication_complete(t *testing.T) {
 	resourceName := "azuread_application.test"
 	ri := tf.AccRandTimeInt()
-<<<<<<< HEAD
-=======
 	pw := "p@$$wR2" + acctest.RandStringFromCharSet(7, acctest.CharSetAlphaNum)
->>>>>>> aed024d7
-
-	resource.ParallelTest(t, resource.TestCase{
-		PreCheck:     func() { testAccPreCheck(t) },
-		Providers:    testAccProviders,
-		CheckDestroy: testCheckADApplicationDestroy,
-		Steps: []resource.TestStep{
-			{
-<<<<<<< HEAD
-				Config: testAccADApplication_complete(ri),
-=======
+
+	resource.ParallelTest(t, resource.TestCase{
+		PreCheck:     func() { testAccPreCheck(t) },
+		Providers:    testAccProviders,
+		CheckDestroy: testCheckADApplicationDestroy,
+		Steps: []resource.TestStep{
+			{
 				Config: testAccADApplication_complete(ri, pw),
->>>>>>> aed024d7
 				Check: resource.ComposeTestCheckFunc(
 					testCheckADApplicationExists(resourceName),
 					resource.TestCheckResourceAttr(resourceName, "name", fmt.Sprintf("acctest-APP-%[1]d", ri)),
@@ -151,10 +141,7 @@
 	resourceName := "azuread_application.test"
 	ri := tf.AccRandTimeInt()
 	updatedri := tf.AccRandTimeInt()
-<<<<<<< HEAD
-=======
 	pw := "p@$$wR2" + acctest.RandStringFromCharSet(7, acctest.CharSetAlphaNum)
->>>>>>> aed024d7
 
 	resource.ParallelTest(t, resource.TestCase{
 		PreCheck:     func() { testAccPreCheck(t) },
@@ -172,11 +159,7 @@
 				),
 			},
 			{
-<<<<<<< HEAD
-				Config: testAccADApplication_complete(updatedri),
-=======
 				Config: testAccADApplication_complete(updatedri, pw),
->>>>>>> aed024d7
 				Check: resource.ComposeTestCheckFunc(
 					testCheckADApplicationExists(resourceName),
 					resource.TestCheckResourceAttr(resourceName, "name", fmt.Sprintf("acctest-APP-%[1]d", updatedri)),
@@ -267,7 +250,6 @@
 			},
 			{
 				ResourceName:      rn,
-<<<<<<< HEAD
 				ImportState:       true,
 				ImportStateVerify: true,
 			},
@@ -293,8 +275,6 @@
 			},
 			{
 				ResourceName:      rn,
-=======
->>>>>>> aed024d7
 				ImportState:       true,
 				ImportStateVerify: true,
 			},
@@ -465,10 +445,7 @@
 func TestAccAzureADApplication_nativeUpdate(t *testing.T) {
 	rn := "azuread_application.test"
 	ri := tf.AccRandTimeInt()
-<<<<<<< HEAD
-=======
 	pw := "p@$$wR2" + acctest.RandStringFromCharSet(7, acctest.CharSetAlphaNum)
->>>>>>> aed024d7
 
 	resource.ParallelTest(t, resource.TestCase{
 		PreCheck:     func() { testAccPreCheck(t) },
@@ -503,11 +480,7 @@
 				ImportStateVerify: true,
 			},
 			{
-<<<<<<< HEAD
-				Config: testAccADApplication_complete(ri),
-=======
 				Config: testAccADApplication_complete(ri, pw),
->>>>>>> aed024d7
 				Check: resource.ComposeTestCheckFunc(
 					testCheckADApplicationExists(rn),
 					resource.TestCheckResourceAttr(rn, "name", fmt.Sprintf("acctest-APP-%[1]d", ri)),
@@ -649,11 +622,7 @@
 `, ri)
 }
 
-<<<<<<< HEAD
-func testAccADApplication_complete(ri int) string {
-=======
 func testAccADApplication_complete(ri int, pw string) string {
->>>>>>> aed024d7
 	return fmt.Sprintf(`
 %[1]s 
 
@@ -662,15 +631,9 @@
 }
 
 resource "azuread_application" "test" {
-<<<<<<< HEAD
-  name                       = "acctest-APP-%[1]d"
-  homepage                   = "https://homepage-%[1]d"
-  identifier_uris            = ["http://%[1]d.hashicorptest.com/00000000-0000-0000-0000-00000000"]
-=======
   name                       = "acctest-APP-%[2]d"
   homepage                   = "https://homepage-%[2]d"
   identifier_uris            = ["http://%[2]d.hashicorptest.com/00000000-0000-0000-0000-00000000"]
->>>>>>> aed024d7
   reply_urls                 = ["http://unittest.hashicorptest.com"]
   oauth2_allow_implicit_flow = true
   
@@ -705,11 +668,7 @@
   }
   owners = [ azuread_user.test.object_id, data.azuread_service_principal.test.object_id ]
 }
-<<<<<<< HEAD
-`, ri)
-=======
 `, testAccADUser_basic(ri, pw), ri)
->>>>>>> aed024d7
 }
 
 func testAccADApplication_appRoles(ri int) string {
@@ -745,10 +704,9 @@
   }
 }
 `, ri)
-<<<<<<< HEAD
-}
-
-func testAccADApplication_appRolesCustomID(ri int) string {
+}
+
+func testAccADApplication_appRolesUpdate(ri int) string {
 	return fmt.Sprintf(`
 
 resource "azuread_group" "test" {
@@ -756,13 +714,7 @@
 }
 
 resource "azuread_application" "test" {
-  name                       = "acctest-APP-%[1]d"
-  homepage                   = "https://signin.aws.amazon.com/all_role"
-  identifier_uris            = ["https://signin.aws.amazon.com/saml#1234567890"]
-  reply_urls                 = ["https://signin.aws.amazon.com/saml"]
-  available_to_other_tenants = false
-  oauth2_allow_implicit_flow = true
-  type                       = "webapp/api"
+  name = "acctestApp-%d"
 
   required_resource_access {
     resource_app_id = "00000003-0000-0000-c000-000000000000"
@@ -784,18 +736,12 @@
   }
 }
 `, ri)
-=======
->>>>>>> aed024d7
 }
 
 func testAccADApplication_appRolesUpdate(ri int) string {
 	return fmt.Sprintf(`
 resource "azuread_application" "test" {
-<<<<<<< HEAD
   name = "acctest-APP-%[1]d"
-=======
-  name = "acctestApp-%d"
->>>>>>> aed024d7
 
   app_role {
     allowed_member_types = ["User"]
