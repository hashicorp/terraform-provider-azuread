package azuread

import (
	"fmt"
	"testing"

<<<<<<< HEAD
=======
	"github.com/hashicorp/terraform-plugin-sdk/helper/acctest"
>>>>>>> aed024d7
	"github.com/hashicorp/terraform-plugin-sdk/helper/resource"
	"github.com/terraform-providers/terraform-provider-azuread/azuread/helpers/tf"
)

func TestAccAzureADApplicationDataSource_byObjectId(t *testing.T) {
	dataSourceName := "data.azuread_application.test"
	ri := tf.AccRandTimeInt()

	resource.ParallelTest(t, resource.TestCase{
		PreCheck:     func() { testAccPreCheck(t) },
		Providers:    testAccProviders,
		CheckDestroy: testCheckADApplicationDestroy,
		Steps: []resource.TestStep{
			{
				Config: testAccADApplication_basic(ri),
			},
			{
				Config: testAccAzureADApplicationDataSource_objectId(ri),
				Check: resource.ComposeTestCheckFunc(
					testCheckADApplicationExists(dataSourceName),
<<<<<<< HEAD
					resource.TestCheckResourceAttr(dataSourceName, "name", fmt.Sprintf("acctestApp-%d", ri)),
					resource.TestCheckResourceAttr(dataSourceName, "homepage", fmt.Sprintf("https://acctestApp-%d", ri)),
=======
					resource.TestCheckResourceAttr(dataSourceName, "name", fmt.Sprintf("acctest-APP-%d", ri)),
					resource.TestCheckResourceAttr(dataSourceName, "homepage", fmt.Sprintf("https://acctest-APP-%d", ri)),
>>>>>>> aed024d7
					resource.TestCheckResourceAttr(dataSourceName, "identifier_uris.#", "0"),
					resource.TestCheckResourceAttr(dataSourceName, "reply_urls.#", "0"),
					resource.TestCheckResourceAttr(dataSourceName, "required_resource_access.#", "0"),
					resource.TestCheckResourceAttr(dataSourceName, "type", "webapp/api"),
					resource.TestCheckResourceAttr(dataSourceName, "app_roles.#", "0"),
					resource.TestCheckResourceAttr(dataSourceName, "oauth2_allow_implicit_flow", "false"),
					resource.TestCheckResourceAttr(dataSourceName, "oauth2_permissions.#", "1"),
<<<<<<< HEAD
					resource.TestCheckResourceAttr(dataSourceName, "oauth2_permissions.0.admin_consent_description", fmt.Sprintf("Allow the application to access %s on behalf of the signed-in user.", fmt.Sprintf("acctestApp-%d", ri))),
=======
					resource.TestCheckResourceAttr(dataSourceName, "oauth2_permissions.0.admin_consent_description", fmt.Sprintf("Allow the application to access %s on behalf of the signed-in user.", fmt.Sprintf("acctest-APP-%d", ri))),
>>>>>>> aed024d7
					resource.TestCheckResourceAttrSet(dataSourceName, "application_id"),
				),
			},
		},
	})
}

func TestAccAzureADApplicationDataSource_byObjectIdComplete(t *testing.T) {
	dataSourceName := "data.azuread_application.test"
	ri := tf.AccRandTimeInt()
<<<<<<< HEAD
=======
	pw := "p@$$wR2" + acctest.RandStringFromCharSet(7, acctest.CharSetAlphaNum)
>>>>>>> aed024d7

	resource.ParallelTest(t, resource.TestCase{
		PreCheck:     func() { testAccPreCheck(t) },
		Providers:    testAccProviders,
		CheckDestroy: testCheckADApplicationDestroy,
		Steps: []resource.TestStep{
			{
<<<<<<< HEAD
				Config: testAccADApplication_complete(ri),
			},
			{
				Config: testAccAzureADApplicationDataSource_objectIdComplete(ri),
				Check: resource.ComposeTestCheckFunc(
					testCheckADApplicationExists(dataSourceName),
					resource.TestCheckResourceAttr(dataSourceName, "name", fmt.Sprintf("acctestApp-%d", ri)),
=======
				Config: testAccADApplication_complete(ri, pw),
			},
			{
				Config: testAccAzureADApplicationDataSource_objectIdComplete(ri, pw),
				Check: resource.ComposeTestCheckFunc(
					testCheckADApplicationExists(dataSourceName),
					resource.TestCheckResourceAttr(dataSourceName, "name", fmt.Sprintf("acctest-APP-%d", ri)),
>>>>>>> aed024d7
					resource.TestCheckResourceAttr(dataSourceName, "homepage", fmt.Sprintf("https://homepage-%d", ri)),
					resource.TestCheckResourceAttr(dataSourceName, "identifier_uris.#", "1"),
					resource.TestCheckResourceAttr(dataSourceName, "reply_urls.#", "1"),
					resource.TestCheckResourceAttr(dataSourceName, "oauth2_allow_implicit_flow", "true"),
					resource.TestCheckResourceAttr(dataSourceName, "required_resource_access.#", "2"),
					resource.TestCheckResourceAttr(dataSourceName, "group_membership_claims", "All"),
					resource.TestCheckResourceAttrSet(dataSourceName, "application_id"),
				),
			},
		},
	})
}

func TestAccAzureADApplicationDataSource_byName(t *testing.T) {
	dataSourceName := "data.azuread_application.test"
	ri := tf.AccRandTimeInt()

	resource.ParallelTest(t, resource.TestCase{
		PreCheck:     func() { testAccPreCheck(t) },
		Providers:    testAccProviders,
		CheckDestroy: testCheckADApplicationDestroy,
		Steps: []resource.TestStep{
			{
				Config: testAccADApplication_basic(ri),
			},
			{
				Config: testAccAzureADApplicationDataSource_name(ri),
				Check: resource.ComposeTestCheckFunc(
					testCheckADApplicationExists(dataSourceName),
<<<<<<< HEAD
					resource.TestCheckResourceAttr(dataSourceName, "name", fmt.Sprintf("acctestApp-%d", ri)),
					resource.TestCheckResourceAttr(dataSourceName, "homepage", fmt.Sprintf("https://acctestApp-%d", ri)),
=======
					resource.TestCheckResourceAttr(dataSourceName, "name", fmt.Sprintf("acctest-APP-%d", ri)),
					resource.TestCheckResourceAttr(dataSourceName, "homepage", fmt.Sprintf("https://acctest-APP-%d", ri)),
>>>>>>> aed024d7
					resource.TestCheckResourceAttr(dataSourceName, "identifier_uris.#", "0"),
					resource.TestCheckResourceAttr(dataSourceName, "reply_urls.#", "0"),
					resource.TestCheckResourceAttr(dataSourceName, "required_resource_access.#", "0"),
					resource.TestCheckResourceAttr(dataSourceName, "oauth2_allow_implicit_flow", "false"),
					resource.TestCheckResourceAttrSet(dataSourceName, "application_id"),
				),
			},
		},
	})
}

func testAccAzureADApplicationDataSource_objectId(ri int) string {
	template := testAccADApplication_basic(ri)
	return fmt.Sprintf(`
%s

data "azuread_application" "test" {
  object_id = "${azuread_application.test.object_id}"
}
`, template)
}

<<<<<<< HEAD
func testAccAzureADApplicationDataSource_objectIdComplete(ri int) string {
	template := testAccADApplication_complete(ri)
=======
func testAccAzureADApplicationDataSource_objectIdComplete(ri int, pw string) string {
	template := testAccADApplication_complete(ri, pw)
>>>>>>> aed024d7
	return fmt.Sprintf(`
%s

data "azuread_application" "test" {
  object_id = "${azuread_application.test.object_id}"
}
`, template)
}

func testAccAzureADApplicationDataSource_name(ri int) string {
	template := testAccADApplication_basic(ri)
	return fmt.Sprintf(`
%s

data "azuread_application" "test" {
  name = "${azuread_application.test.name}"
}
`, template)
}<|MERGE_RESOLUTION|>--- conflicted
+++ resolved
@@ -4,10 +4,7 @@
 	"fmt"
 	"testing"
 
-<<<<<<< HEAD
-=======
 	"github.com/hashicorp/terraform-plugin-sdk/helper/acctest"
->>>>>>> aed024d7
 	"github.com/hashicorp/terraform-plugin-sdk/helper/resource"
 	"github.com/terraform-providers/terraform-provider-azuread/azuread/helpers/tf"
 )
@@ -28,13 +25,8 @@
 				Config: testAccAzureADApplicationDataSource_objectId(ri),
 				Check: resource.ComposeTestCheckFunc(
 					testCheckADApplicationExists(dataSourceName),
-<<<<<<< HEAD
-					resource.TestCheckResourceAttr(dataSourceName, "name", fmt.Sprintf("acctestApp-%d", ri)),
-					resource.TestCheckResourceAttr(dataSourceName, "homepage", fmt.Sprintf("https://acctestApp-%d", ri)),
-=======
 					resource.TestCheckResourceAttr(dataSourceName, "name", fmt.Sprintf("acctest-APP-%d", ri)),
 					resource.TestCheckResourceAttr(dataSourceName, "homepage", fmt.Sprintf("https://acctest-APP-%d", ri)),
->>>>>>> aed024d7
 					resource.TestCheckResourceAttr(dataSourceName, "identifier_uris.#", "0"),
 					resource.TestCheckResourceAttr(dataSourceName, "reply_urls.#", "0"),
 					resource.TestCheckResourceAttr(dataSourceName, "required_resource_access.#", "0"),
@@ -42,11 +34,7 @@
 					resource.TestCheckResourceAttr(dataSourceName, "app_roles.#", "0"),
 					resource.TestCheckResourceAttr(dataSourceName, "oauth2_allow_implicit_flow", "false"),
 					resource.TestCheckResourceAttr(dataSourceName, "oauth2_permissions.#", "1"),
-<<<<<<< HEAD
-					resource.TestCheckResourceAttr(dataSourceName, "oauth2_permissions.0.admin_consent_description", fmt.Sprintf("Allow the application to access %s on behalf of the signed-in user.", fmt.Sprintf("acctestApp-%d", ri))),
-=======
 					resource.TestCheckResourceAttr(dataSourceName, "oauth2_permissions.0.admin_consent_description", fmt.Sprintf("Allow the application to access %s on behalf of the signed-in user.", fmt.Sprintf("acctest-APP-%d", ri))),
->>>>>>> aed024d7
 					resource.TestCheckResourceAttrSet(dataSourceName, "application_id"),
 				),
 			},
@@ -57,10 +45,7 @@
 func TestAccAzureADApplicationDataSource_byObjectIdComplete(t *testing.T) {
 	dataSourceName := "data.azuread_application.test"
 	ri := tf.AccRandTimeInt()
-<<<<<<< HEAD
-=======
 	pw := "p@$$wR2" + acctest.RandStringFromCharSet(7, acctest.CharSetAlphaNum)
->>>>>>> aed024d7
 
 	resource.ParallelTest(t, resource.TestCase{
 		PreCheck:     func() { testAccPreCheck(t) },
@@ -68,15 +53,6 @@
 		CheckDestroy: testCheckADApplicationDestroy,
 		Steps: []resource.TestStep{
 			{
-<<<<<<< HEAD
-				Config: testAccADApplication_complete(ri),
-			},
-			{
-				Config: testAccAzureADApplicationDataSource_objectIdComplete(ri),
-				Check: resource.ComposeTestCheckFunc(
-					testCheckADApplicationExists(dataSourceName),
-					resource.TestCheckResourceAttr(dataSourceName, "name", fmt.Sprintf("acctestApp-%d", ri)),
-=======
 				Config: testAccADApplication_complete(ri, pw),
 			},
 			{
@@ -84,7 +60,6 @@
 				Check: resource.ComposeTestCheckFunc(
 					testCheckADApplicationExists(dataSourceName),
 					resource.TestCheckResourceAttr(dataSourceName, "name", fmt.Sprintf("acctest-APP-%d", ri)),
->>>>>>> aed024d7
 					resource.TestCheckResourceAttr(dataSourceName, "homepage", fmt.Sprintf("https://homepage-%d", ri)),
 					resource.TestCheckResourceAttr(dataSourceName, "identifier_uris.#", "1"),
 					resource.TestCheckResourceAttr(dataSourceName, "reply_urls.#", "1"),
@@ -114,13 +89,8 @@
 				Config: testAccAzureADApplicationDataSource_name(ri),
 				Check: resource.ComposeTestCheckFunc(
 					testCheckADApplicationExists(dataSourceName),
-<<<<<<< HEAD
-					resource.TestCheckResourceAttr(dataSourceName, "name", fmt.Sprintf("acctestApp-%d", ri)),
-					resource.TestCheckResourceAttr(dataSourceName, "homepage", fmt.Sprintf("https://acctestApp-%d", ri)),
-=======
 					resource.TestCheckResourceAttr(dataSourceName, "name", fmt.Sprintf("acctest-APP-%d", ri)),
 					resource.TestCheckResourceAttr(dataSourceName, "homepage", fmt.Sprintf("https://acctest-APP-%d", ri)),
->>>>>>> aed024d7
 					resource.TestCheckResourceAttr(dataSourceName, "identifier_uris.#", "0"),
 					resource.TestCheckResourceAttr(dataSourceName, "reply_urls.#", "0"),
 					resource.TestCheckResourceAttr(dataSourceName, "required_resource_access.#", "0"),
@@ -143,13 +113,8 @@
 `, template)
 }
 
-<<<<<<< HEAD
-func testAccAzureADApplicationDataSource_objectIdComplete(ri int) string {
-	template := testAccADApplication_complete(ri)
-=======
 func testAccAzureADApplicationDataSource_objectIdComplete(ri int, pw string) string {
 	template := testAccADApplication_complete(ri, pw)
->>>>>>> aed024d7
 	return fmt.Sprintf(`
 %s
 
